--- conflicted
+++ resolved
@@ -1327,7 +1327,6 @@
         }
     } else {
         if (_config.enable_node_aggregated_table_metrics && !is_internal_keyspace(_schema->ks_name())) {
-<<<<<<< HEAD
             if (_config.node_aggregated_specified_table_metrics.empty() || _config.node_aggregated_specified_table_metrics.find(_schema->ks_name() + "." + _schema->cf_name()) != seastar::sstring::npos) {
                 _metrics.add_group("column_family", {
                     ms::make_counter("memtable_switch", ms::description("Number of times flush has resulted in the memtable being switched out"), _stats.memtable_switch_count)(cf)(ks)(node_table_metrics).aggregate({seastar::metrics::shard_label}).set_skip_when_empty(),
@@ -1342,26 +1341,12 @@
                 });
             }
         }  
-=======
-            _metrics.add_group("column_family", {
-                ms::make_counter("memtable_switch", ms::description("Number of times flush has resulted in the memtable being switched out"), _stats.memtable_switch_count)(cf)(ks)(node_table_metrics).aggregate({seastar::metrics::shard_label}).set_skip_when_empty(),
-                ms::make_counter("memtable_partition_writes", [this] () { return _stats.memtable_partition_insertions + _stats.memtable_partition_hits; }, ms::description("Number of write operations performed on partitions in memtables"))(cf)(ks)(node_table_metrics).aggregate({seastar::metrics::shard_label}).set_skip_when_empty(),
-                ms::make_counter("memtable_partition_hits", _stats.memtable_partition_hits, ms::description("Number of times a write operation was issued on an existing partition in memtables"))(cf)(ks)(node_table_metrics).aggregate({seastar::metrics::shard_label}).set_skip_when_empty(),
-                ms::make_counter("memtable_row_writes", _stats.memtable_app_stats.row_writes, ms::description("Number of row writes performed in memtables"))(cf)(ks)(node_table_metrics).aggregate({seastar::metrics::shard_label}).set_skip_when_empty(),
-                ms::make_counter("memtable_row_hits", _stats.memtable_app_stats.row_hits, ms::description("Number of rows overwritten by write operations in memtables"))(cf)(ks)(node_table_metrics).aggregate({seastar::metrics::shard_label}).set_skip_when_empty(),
-                ms::make_gauge("total_disk_space", ms::description("Total disk space used"), _stats.total_disk_space_used)(cf)(ks)(node_table_metrics).aggregate({seastar::metrics::shard_label}).set_skip_when_empty(),
-                ms::make_gauge("live_sstable", ms::description("Live sstable count"), _stats.live_sstable_count)(cf)(ks)(node_table_metrics).aggregate({seastar::metrics::shard_label}),
-                ms::make_counter("read_latency_count", ms::description("Number of reads"), [this] {return _stats.reads.histogram().count();})(cf)(ks)(node_table_metrics).aggregate({seastar::metrics::shard_label}).set_skip_when_empty(),
-                ms::make_counter("write_latency_count", ms::description("Number of writes"), [this] {return _stats.writes.histogram().count();})(cf)(ks)(node_table_metrics).aggregate({seastar::metrics::shard_label}).set_skip_when_empty()
-            });
-        }
 
         if (uses_tablets()) {
             _metrics.add_group("column_family", {
                 ms::make_gauge("tablet_count", ms::description("Tablet count"), _stats.tablet_count)(cf)(ks).aggregate({column_family_label, keyspace_label})
             });
         }
->>>>>>> 66b859a2
     }
 }
 
