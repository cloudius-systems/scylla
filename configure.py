--- conflicted
+++ resolved
@@ -289,11 +289,8 @@
     'tests/caching_options_test',
     'tests/auth_resource_test',
     'tests/cql_roles_query_test',
-<<<<<<< HEAD
     'tests/enum_set_test',
-=======
     'tests/extensions_test',
->>>>>>> e75d3dc9
 ]
 
 perf_tests = [
