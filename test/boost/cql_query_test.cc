/*
 * Copyright (C) 2015 ScyllaDB
 */

/*
 * This file is part of Scylla.
 *
 * Scylla is free software: you can redistribute it and/or modify
 * it under the terms of the GNU Affero General Public License as published by
 * the Free Software Foundation, either version 3 of the License, or
 * (at your option) any later version.
 *
 * Scylla is distributed in the hope that it will be useful,
 * but WITHOUT ANY WARRANTY; without even the implied warranty of
 * MERCHANTABILITY or FITNESS FOR A PARTICULAR PURPOSE.  See the
 * GNU General Public License for more details.
 *
 * You should have received a copy of the GNU General Public License
 * along with Scylla.  If not, see <http://www.gnu.org/licenses/>.
 */


#include <boost/range/irange.hpp>
#include <boost/range/adaptors.hpp>
#include <boost/range/algorithm.hpp>
#include <boost/test/unit_test.hpp>
#include <boost/multiprecision/cpp_int.hpp>

#include <experimental/source_location>

#include <seastar/net/inet_address.hh>

#include <seastar/testing/test_case.hh>
#include <seastar/testing/thread_test_case.hh>
#include "test/lib/cql_test_env.hh"
#include "test/lib/cql_assertions.hh"

#include <seastar/core/future-util.hh>
#include <seastar/core/sleep.hh>
#include "transport/messages/result_message.hh"
#include "utils/big_decimal.hh"
#include "types/user.hh"
#include "types/map.hh"
#include "types/list.hh"
#include "types/set.hh"
#include "db/config.hh"
#include "cql3/cql_config.hh"
#include "sstables/compaction_manager.hh"
#include "test/lib/exception_utils.hh"
#include "json.hh"
<<<<<<< HEAD
#include <regex>
=======
#include "schema_builder.hh"
#include "service/migration_manager.hh"
>>>>>>> 04dc8fae

using namespace std::literals::chrono_literals;

SEASTAR_TEST_CASE(test_large_partitions) {
    auto cfg = make_shared<db::config>();
    cfg->compaction_large_partition_warning_threshold_mb(0);
    return do_with_cql_env([](cql_test_env& e) { return make_ready_future<>(); }, cfg);
}

static void flush(cql_test_env& e) {
    e.db().invoke_on_all([](database& dbi) {
        return dbi.flush_all_memtables();
    }).get();
}

SEASTAR_THREAD_TEST_CASE(test_large_collection) {
    auto cfg = make_shared<db::config>();
    cfg->compaction_large_cell_warning_threshold_mb(1);
    do_with_cql_env([](cql_test_env& e) {
        e.execute_cql("create table tbl (a int, b list<text>, primary key (a))").get();
        e.execute_cql("insert into tbl (a, b) values (42, []);").get();
        sstring blob(1024, 'x');
        for (unsigned i = 0; i < 1024; ++i) {
            e.execute_cql("update tbl set b = ['" + blob + "'] + b where a = 42;").get();
        }

        flush(e);
        assert_that(e.execute_cql("select partition_key, column_name from system.large_cells where table_name = 'tbl' allow filtering;").get0())
            .is_rows()
            .with_size(1)
            .with_row({"42", "b", "tbl"});

        return make_ready_future<>();
    }, cfg).get();
}

SEASTAR_THREAD_TEST_CASE(test_large_data) {
    auto cfg = make_shared<db::config>();
    cfg->compaction_large_row_warning_threshold_mb(1);
    cfg->compaction_large_cell_warning_threshold_mb(1);
    do_with_cql_env([](cql_test_env& e) {
        e.execute_cql("create table tbl (a int, b text, primary key (a))").get();
        sstring blob(1024*1024, 'x');
        e.execute_cql("insert into tbl (a, b) values (42, 'foo');").get();
        e.execute_cql("insert into tbl (a, b) values (44, '" + blob + "');").get();
        flush(e);

        shared_ptr<cql_transport::messages::result_message> msg = e.execute_cql("select partition_key, row_size from system.large_rows where table_name = 'tbl' allow filtering;").get0();
        auto res = dynamic_pointer_cast<cql_transport::messages::result_message::rows>(msg);
        auto rows = res->rs().result_set().rows();

        // Check the only the large row is added to system.large_rows.
        BOOST_REQUIRE_EQUAL(rows.size(), 1);
        auto row0 = rows[0];
        BOOST_REQUIRE_EQUAL(row0.size(), 3);
        BOOST_REQUIRE_EQUAL(*row0[0], "44");
        BOOST_REQUIRE_EQUAL(*row0[2], "tbl");

        // Unfortunately we cannot check the exact size, since it includes a timestemp written as a vint of the delta
        // since start of the write. This means that the size of the row depends on the time it took to write the
        // previous rows.
        auto row_size_bytes = *row0[1];
        BOOST_REQUIRE_EQUAL(row_size_bytes.size(), 8);
        long row_size = read_be<long>(reinterpret_cast<const char*>(&row_size_bytes[0]));
        BOOST_REQUIRE(row_size > 1024*1024 && row_size < 1025*1024);

        // Check that it was added to system.large_cells too
        assert_that(e.execute_cql("select partition_key, column_name from system.large_cells where table_name = 'tbl' allow filtering;").get0())
            .is_rows()
            .with_size(1)
            .with_row({"44", "b", "tbl"});

        e.execute_cql("delete from tbl where a = 44;").get();

        // In order to guarantee that system.large_rows has been updated, we have to
        // * flush, so that a tombstone for the above delete is created.
        // * do a major compaction, so that the tombstone is combined with the old entry,
        //   and the old sstable is deleted.
        flush(e);
        e.db().invoke_on_all([] (database& dbi) {
            return parallel_for_each(dbi.get_column_families(), [&dbi] (auto& table) {
                return dbi.get_compaction_manager().submit_major_compaction(&*table.second);
            });
        }).get();

        assert_that(e.execute_cql("select partition_key from system.large_rows where table_name = 'tbl' allow filtering;").get0())
            .is_rows()
            .is_empty();
        assert_that(e.execute_cql("select partition_key from system.large_cells where table_name = 'tbl' allow filtering;").get0())
            .is_rows()
            .is_empty();

        return make_ready_future<>();
    }, cfg).get();
}

SEASTAR_TEST_CASE(test_create_keyspace_statement) {
    return do_with_cql_env([] (cql_test_env& e) {
        return e.execute_cql("create keyspace ks2 with replication = { 'class' : 'SimpleStrategy', 'replication_factor' : 1 };").discard_result().then([&e] {
            return e.require_keyspace_exists("ks2");
        });
    });
}

SEASTAR_TEST_CASE(test_create_table_statement) {
    return do_with_cql_env([] (cql_test_env& e) {
        return e.execute_cql("create table users (user_name varchar PRIMARY KEY, birth_year bigint);").discard_result().then([&e] {
            return e.require_table_exists("ks", "users");
        }).then([&e] {
            return e.execute_cql("create table cf (id int primary key, m map<int, int>, s set<text>, l list<uuid>);").discard_result();
        }).then([&e] {
            return e.require_table_exists("ks", "cf");
        });
    });
}

SEASTAR_TEST_CASE(test_create_table_with_id_statement) {
    return do_with_cql_env([](cql_test_env& e) {
        return seastar::async([&e] {
            e.execute_cql("CREATE TABLE tbl (a int, b int, PRIMARY KEY (a))").get();
            auto id = e.local_db().find_schema("ks", "tbl")->id();
            e.execute_cql("DROP TABLE tbl").get();
            BOOST_REQUIRE_THROW(e.execute_cql("SELECT * FROM tbl").get(), std::exception);
            e.execute_cql(
                format("CREATE TABLE tbl (a int, b int, PRIMARY KEY (a)) WITH id='{}'", id)).get();
            assert_that(e.execute_cql("SELECT * FROM tbl").get0())
                .is_rows().with_size(0);
            BOOST_REQUIRE_THROW(
                e.execute_cql(format("CREATE TABLE tbl2 (a int, b int, PRIMARY KEY (a)) WITH id='{}'", id)).get(),
                exceptions::invalid_request_exception);
            BOOST_REQUIRE_THROW(
                e.execute_cql("CREATE TABLE tbl2 (a int, b int, PRIMARY KEY (a)) WITH id='55'").get(),
                exceptions::configuration_exception);
            BOOST_REQUIRE_THROW(
                e.execute_cql("ALTER TABLE tbl WITH id='f2a8c099-e723-48cb-8cd9-53e647a011a3'").get(),
                exceptions::configuration_exception);
        });
    });
}

SEASTAR_TEST_CASE(test_drop_table_with_si_and_mv) {
    return do_with_cql_env([](cql_test_env& e) {
        return seastar::async([&e] {
            e.execute_cql("CREATE TABLE tbl (a int, b int, c float, PRIMARY KEY (a))").get();
            e.execute_cql("CREATE INDEX idx1 ON tbl (b)").get();
            e.execute_cql("CREATE INDEX idx2 ON tbl (c)").get();
            e.execute_cql("CREATE MATERIALIZED VIEW tbl_view AS SELECT c FROM tbl WHERE c IS NOT NULL PRIMARY KEY (c, a)").get();
            // dropping a table with materialized views is prohibited
            assert_that_failed(e.execute_cql("DROP TABLE tbl"));
            e.execute_cql("DROP MATERIALIZED VIEW tbl_view").get();
            // dropping a table with secondary indexes is fine
            e.execute_cql("DROP TABLE tbl").get();

            e.execute_cql("CREATE TABLE tbl (a int, b int, c float, PRIMARY KEY (a))").get();
            e.execute_cql("CREATE INDEX idx1 ON tbl (b)").get();
            e.execute_cql("CREATE INDEX idx2 ON tbl (c)").get();
            e.execute_cql("CREATE MATERIALIZED VIEW tbl_view AS SELECT c FROM tbl WHERE c IS NOT NULL PRIMARY KEY (c, a)").get();
            // dropping whole keyspace with MV and SI is fine too
            e.execute_cql("DROP KEYSPACE ks").get();
        });
    });
}

SEASTAR_TEST_CASE(test_list_elements_validation) {
    return do_with_cql_env_thread([](cql_test_env& e) {
        auto test_inline = [&] (sstring value, bool should_throw) {
            auto cql = sprint("INSERT INTO tbl (a, b) VALUES(1, ['%s'])", value);
            if (should_throw) {
                BOOST_REQUIRE_THROW(e.execute_cql(cql).get(), exceptions::invalid_request_exception);
            } else {
                BOOST_REQUIRE_NO_THROW(e.execute_cql(cql).get());
            }
        };
        e.execute_cql("CREATE TABLE tbl (a int, b list<date>, PRIMARY KEY (a))").get();
        test_inline("definietly not a date value", true);
        test_inline("2015-05-03", false);
        e.execute_cql("CREATE TABLE tbl2 (a int, b list<text>, PRIMARY KEY (a))").get();
        auto id = e.prepare("INSERT INTO tbl2 (a, b) VALUES(?, ?)").get0();
        auto test_bind = [&] (sstring value, bool should_throw) {
            auto my_list_type = list_type_impl::get_instance(utf8_type, true);
            std::vector<cql3::raw_value> raw_values;
            raw_values.emplace_back(cql3::raw_value::make_value(int32_type->decompose(int32_t{1})));
            auto values = my_list_type->decompose(make_list_value(my_list_type, {value}));
            raw_values.emplace_back(cql3::raw_value::make_value(values));
            if (should_throw) {
                BOOST_REQUIRE_THROW(
                    e.execute_prepared(id, raw_values).get(),
                    exceptions::invalid_request_exception);
            } else {
                BOOST_REQUIRE_NO_THROW(e.execute_prepared(id, raw_values).get());
            }
        };
        test_bind(sstring(1, '\255'), true);
        test_bind("proper utf8 string", false);
    });
}

SEASTAR_TEST_CASE(test_set_elements_validation) {
    return do_with_cql_env_thread([](cql_test_env& e) {
        auto test_inline = [&] (sstring value, bool should_throw) {
            auto cql = sprint("INSERT INTO tbl (a, b) VALUES(1, {'%s'})", value);
            if (should_throw) {
                BOOST_REQUIRE_THROW(e.execute_cql(cql).get(), exceptions::invalid_request_exception);
            } else {
                BOOST_REQUIRE_NO_THROW(e.execute_cql(cql).get());
            }
        };
        e.execute_cql("CREATE TABLE tbl (a int, b set<date>, PRIMARY KEY (a))").get();
        test_inline("definietly not a date value", true);
        test_inline("2015-05-03", false);
        e.execute_cql("CREATE TABLE tbl2 (a int, b set<text>, PRIMARY KEY (a))").get();
        auto id = e.prepare("INSERT INTO tbl2 (a, b) VALUES(?, ?)").get0();
        auto test_bind = [&] (sstring value, bool should_throw) {
            auto my_set_type = set_type_impl::get_instance(utf8_type, true);
            std::vector<cql3::raw_value> raw_values;
            raw_values.emplace_back(cql3::raw_value::make_value(int32_type->decompose(int32_t{1})));
            auto values = my_set_type->decompose(make_set_value(my_set_type, {value}));
            raw_values.emplace_back(cql3::raw_value::make_value(values));
            if (should_throw) {
                BOOST_REQUIRE_THROW(
                    e.execute_prepared(id, raw_values).get(),
                    exceptions::invalid_request_exception);
            } else {
                BOOST_REQUIRE_NO_THROW(e.execute_prepared(id, raw_values).get());
            }
        };
        test_bind(sstring(1, '\255'), true);
        test_bind("proper utf8 string", false);
    });
}

SEASTAR_TEST_CASE(test_map_elements_validation) {
    return do_with_cql_env_thread([](cql_test_env& e) {
        auto test_inline = [&] (sstring value, bool should_throw) {
            auto cql1 = sprint("INSERT INTO tbl (a, b) VALUES(1, {'10-10-2010' : '%s'})", value);
            auto cql2 = sprint("INSERT INTO tbl (a, b) VALUES(1, {'%s' : '10-10-2010'})", value);
            if (should_throw) {
                BOOST_REQUIRE_THROW(e.execute_cql(cql1).get(), exceptions::invalid_request_exception);
                BOOST_REQUIRE_THROW(e.execute_cql(cql2).get(), exceptions::invalid_request_exception);
            } else {
                BOOST_REQUIRE_NO_THROW(e.execute_cql(cql1).get());
                BOOST_REQUIRE_NO_THROW(e.execute_cql(cql2).get());
            }
        };
        e.execute_cql("CREATE TABLE tbl (a int, b map<date, date>, PRIMARY KEY (a))").get();
        test_inline("definietly not a date value", true);
        test_inline("2015-05-03", false);
        e.execute_cql("CREATE TABLE tbl2 (a int, b map<text, text>, PRIMARY KEY (a))").get();
        auto id = e.prepare("INSERT INTO tbl2 (a, b) VALUES(?, ?)").get0();
        auto test_bind = [&] (sstring value, bool should_throw) {
            auto my_map_type = map_type_impl::get_instance(utf8_type, utf8_type, true);
            std::vector<cql3::raw_value> raw_values;
            raw_values.emplace_back(cql3::raw_value::make_value(int32_type->decompose(int32_t{1})));
            auto values =
                my_map_type->decompose(make_map_value(my_map_type,
                                                      {std::make_pair(value, sstring("foo"))}));
            raw_values.emplace_back(cql3::raw_value::make_value(values));
            if (should_throw) {
                BOOST_REQUIRE_THROW(
                    e.execute_prepared(id, raw_values).get(),
                    exceptions::invalid_request_exception);
            } else {
                BOOST_REQUIRE_NO_THROW(e.execute_prepared(id, raw_values).get());
            }
            raw_values.pop_back();
            values =
                my_map_type->decompose(make_map_value(my_map_type,
                                                      {std::make_pair(sstring("foo"), value)}));
            raw_values.emplace_back(cql3::raw_value::make_value(values));
            if (should_throw) {
                BOOST_REQUIRE_THROW(
                    e.execute_prepared(id, raw_values).get(),
                    exceptions::invalid_request_exception);
            } else {
                e.execute_prepared(id, raw_values).get();
                BOOST_REQUIRE_NO_THROW(e.execute_prepared(id, raw_values).get());
            }
        };
        test_bind(sstring(1, '\255'), true);
        test_bind("proper utf8 string", false);
    });
}

SEASTAR_TEST_CASE(test_in_clause_validation) {
    return do_with_cql_env_thread([](cql_test_env& e) {
        auto test_inline = [&] (sstring value, bool should_throw) {
            auto cql = sprint("SELECT r1 FROM tbl WHERE (c1,r1) IN ((1, '%s')) ALLOW FILTERING", value);
            if (should_throw) {
                BOOST_REQUIRE_THROW(e.execute_cql(cql).get(), exceptions::invalid_request_exception);
            } else {
                BOOST_REQUIRE_NO_THROW(e.execute_cql(cql).get());
            }
        };
        e.execute_cql("CREATE TABLE tbl (p1 int, c1 int, r1 date, PRIMARY KEY (p1, c1,r1))").get();
        test_inline("definietly not a date value", true);
        test_inline("2015-05-03", false);
        e.execute_cql("CREATE TABLE tbl2 (p1 int, c1 int, r1 text, PRIMARY KEY (p1, c1,r1))").get();
        auto id = e.prepare("SELECT r1 FROM tbl2 WHERE (c1,r1) IN ? ALLOW FILTERING").get0();
        auto test_bind = [&] (sstring value, bool should_throw) {
            auto my_tuple_type = tuple_type_impl::get_instance({int32_type, utf8_type});
            auto my_list_type = list_type_impl::get_instance(my_tuple_type, true);
            std::vector<cql3::raw_value> raw_values;
            auto values = make_tuple_value(my_tuple_type, tuple_type_impl::native_type({int32_t{2}, value}));
            auto in_values_list = my_list_type->decompose(make_list_value(my_list_type, {values}));
            raw_values.emplace_back(cql3::raw_value::make_value(in_values_list));
            if (should_throw) {
                BOOST_REQUIRE_THROW(
                    e.execute_prepared(id, raw_values).get(),
                    exceptions::invalid_request_exception);
            } else {
                BOOST_REQUIRE_NO_THROW(e.execute_prepared(id, raw_values).get());
            }
        };
        test_bind(sstring(1, '\255'), true);
        test_bind("proper utf8 string", false);
    });
}

SEASTAR_THREAD_TEST_CASE(test_in_clause_cartesian_product_limits) {
    do_with_cql_env_thread([] (cql_test_env& e) {
        e.execute_cql("CREATE TABLE tab1 (pk1 int, pk2 int, PRIMARY KEY ((pk1, pk2)))").get();

        // 100 partitions, should pass
        e.execute_cql("SELECT * FROM tab1 WHERE pk1 IN (0, 1, 2, 3, 4, 5, 6, 7, 8, 9)"
                "                           AND pk2 IN (0, 1, 2, 3, 4, 5, 6, 7, 8, 9)").get();
        // 110 partitions, should fail
        BOOST_REQUIRE_THROW(
                e.execute_cql("SELECT * FROM tab1 WHERE pk1 IN (0, 1, 2, 3, 4, 5, 6, 7, 8, 9, 10)"
                        "                          AND pk2 IN (0, 1, 2, 3, 4, 5, 6, 7, 8, 9)").get(),
                        std::runtime_error);

        e.execute_cql("CREATE TABLE tab2 (pk1 int, ck1 int, ck2 int, PRIMARY KEY (pk1, ck1, ck2))").get();

        // 100 clustering rows, should pass
        e.execute_cql("SELECT * FROM tab2 WHERE pk1 = 1"
                "                          AND ck1 IN (0, 1, 2, 3, 4, 5, 6, 7, 8, 9)"
                "                          AND ck2 IN (0, 1, 2, 3, 4, 5, 6, 7, 8, 9)").get();
        // 110 clustering rows, should fail
        BOOST_REQUIRE_THROW(
                e.execute_cql("SELECT * FROM tab2 WHERE pk1 = 1"
                        "                           AND ck1 IN (0, 1, 2, 3, 4, 5, 6, 7, 8, 9, 10)"
                        "                           AND ck2 IN (0, 1, 2, 3, 4, 5, 6, 7, 8, 9)").get(),
                        std::runtime_error);
        auto make_tuple = [] (unsigned count) -> sstring {
            std::ostringstream os;
            os << "(0";
            for (unsigned i = 1; i < count; ++i) {
                os << "," << i;
            }
            os << ")";
            return os.str();
        };
        e.execute_cql("CREATE TABLE tab3 (pk1 int, ck1 int, PRIMARY KEY (pk1, ck1))").get();
        // tuple with 100 keys, should pass
        e.execute_cql(fmt::format("SELECT * FROM tab3 WHERE pk1 IN {}", make_tuple(100))).get();
        e.execute_cql(fmt::format("SELECT * FROM tab3 WHERE pk1 = 1 AND ck1 IN {}", make_tuple(100))).get();
        // tuple with 101 keys, should fail
        BOOST_REQUIRE_THROW(
                e.execute_cql(fmt::format("SELECT * FROM tab3 WHERE pk1 IN {}", make_tuple(101))).get(),
                std::runtime_error
                );
        BOOST_REQUIRE_THROW(
                e.execute_cql(fmt::format("SELECT * FROM tab3 WHERE pk1 = 3 AND ck1 IN {}", make_tuple(101))).get(),
                std::runtime_error
                );
    }).get();
}

SEASTAR_TEST_CASE(test_tuple_elements_validation) {
    return do_with_cql_env_thread([](cql_test_env& e) {
        auto test_inline = [&] (sstring value, bool should_throw) {
            auto cql = sprint("INSERT INTO tbl (a, b) VALUES(1, (1, '%s'))", value);
            if (should_throw) {
                BOOST_REQUIRE_THROW(e.execute_cql(cql).get(), exceptions::invalid_request_exception);
            } else {
                BOOST_REQUIRE_NO_THROW(e.execute_cql(cql).get());
            }
        };
        e.execute_cql("CREATE TABLE tbl (a int, b tuple<int, date>, PRIMARY KEY (a))").get();
        test_inline("definietly not a date value", true);
        test_inline("2015-05-03", false);
        e.execute_cql("CREATE TABLE tbl2 (a int, b tuple<int, text>, PRIMARY KEY (a))").get();
        auto id = e.prepare("INSERT INTO tbl2 (a, b) VALUES(?, ?)").get0();
        auto test_bind = [&] (sstring value, bool should_throw) {
            auto my_tuple_type = tuple_type_impl::get_instance({int32_type, utf8_type});
            std::vector<cql3::raw_value> raw_values;
            raw_values.emplace_back(cql3::raw_value::make_value(int32_type->decompose(int32_t{1})));
            auto values = my_tuple_type->decompose(make_tuple_value(my_tuple_type, tuple_type_impl::native_type({int32_t{2}, value})));
            raw_values.emplace_back(cql3::raw_value::make_value(values));
            if (should_throw) {
                BOOST_REQUIRE_THROW(
                    e.execute_prepared(id, raw_values).get(),
                    exceptions::invalid_request_exception);
            } else {
                BOOST_REQUIRE_NO_THROW(e.execute_prepared(id, raw_values).get());
            }
        };
        test_bind(sstring(1, '\255'), true);
        test_bind("proper utf8 string", false);
    });
}

SEASTAR_TEST_CASE(test_insert_statement) {
    return do_with_cql_env([] (cql_test_env& e) {
        return e.execute_cql("create table cf (p1 varchar, c1 int, r1 int, PRIMARY KEY (p1, c1));").discard_result().then([&e] {
            return e.execute_cql("insert into cf (p1, c1, r1) values ('key1', 1, 100);").discard_result();
        }).then([&e] {
            return e.require_column_has_value("cf", {sstring("key1")}, {1}, "r1", 100);
        }).then([&e] {
            return e.execute_cql("update cf set r1 = 66 where p1 = 'key1' and c1 = 1;").discard_result();
        }).then([&e] {
            return e.require_column_has_value("cf", {sstring("key1")}, {1}, "r1", 66);
        });
    });
}

SEASTAR_TEST_CASE(test_select_statement) {
   return do_with_cql_env([] (cql_test_env& e) {
        return e.create_table([](sstring ks_name) {
            // CQL: create table cf (p1 varchar, c1 int, c2 int, r1 int, PRIMARY KEY (p1, c1, c2));
            return schema({}, ks_name, "cf",
                {{"p1", utf8_type}},
                {{"c1", int32_type}, {"c2", int32_type}},
                {{"r1", int32_type}},
                {},
                utf8_type);
        }).then([&e] {
            return e.execute_cql("insert into cf (p1, c1, c2, r1) values ('key1', 1, 2, 3);").discard_result();
        }).then([&e] {
            return e.execute_cql("insert into cf (p1, c1, c2, r1) values ('key2', 1, 2, 13);").discard_result();
        }).then([&e] {
            return e.execute_cql("insert into cf (p1, c1, c2, r1) values ('key3', 1, 2, 23);").discard_result();
        }).then([&e] {
            // Test wildcard
            return e.execute_cql("select * from cf where p1 = 'key1' and c2 = 2 and c1 = 1;").then([] (shared_ptr<cql_transport::messages::result_message> msg) {
                assert_that(msg).is_rows()
                    .with_size(1)
                    .with_row({
                         {utf8_type->decompose(sstring("key1"))},
                         {int32_type->decompose(1)},
                         {int32_type->decompose(2)},
                         {int32_type->decompose(3)}
                     });
            });
        }).then([&e] {
            // Test with only regular column
            return e.execute_cql("select r1 from cf where p1 = 'key1' and c2 = 2 and c1 = 1;").then([] (shared_ptr<cql_transport::messages::result_message> msg) {
                assert_that(msg).is_rows()
                    .with_size(1)
                    .with_row({
                         {int32_type->decompose(3)}
                     });
            });
        }).then([&e] {
            // Test full partition range, singular clustering range
            return e.execute_cql("select * from cf where c1 = 1 and c2 = 2 allow filtering;").then([] (shared_ptr<cql_transport::messages::result_message> msg) {
                assert_that(msg).is_rows()
                    .with_size(3)
                    .with_row({
                         {utf8_type->decompose(sstring("key1"))},
                         {int32_type->decompose(1)},
                         {int32_type->decompose(2)},
                         {int32_type->decompose(3)}})
                    .with_row({
                         {utf8_type->decompose(sstring("key2"))},
                         {int32_type->decompose(1)},
                         {int32_type->decompose(2)},
                         {int32_type->decompose(13)}})
                    .with_row({
                         {utf8_type->decompose(sstring("key3"))},
                         {int32_type->decompose(1)},
                         {int32_type->decompose(2)},
                         {int32_type->decompose(23)}
                     });
            });
        });
    });
}

SEASTAR_TEST_CASE(test_cassandra_stress_like_write_and_read) {
    return do_with_cql_env([] (cql_test_env& e) {
        auto execute_update_for_key = [&e](sstring key) {
            return e.execute_cql(sprint("UPDATE cf SET "
                                            "\"C0\" = 0x8f75da6b3dcec90c8a404fb9a5f6b0621e62d39c69ba5758e5f41b78311fbb26cc7a,"
                                            "\"C1\" = 0xa8761a2127160003033a8f4f3d1069b7833ebe24ef56b3beee728c2b686ca516fa51,"
                                            "\"C2\" = 0x583449ce81bfebc2e1a695eb59aad5fcc74d6d7311fc6197b10693e1a161ca2e1c64,"
                                            "\"C3\" = 0x62bcb1dbc0ff953abc703bcb63ea954f437064c0c45366799658bd6b91d0f92908d7,"
                                            "\"C4\" = 0x222fcbe31ffa1e689540e1499b87fa3f9c781065fccd10e4772b4c7039c2efd0fb27 "
                                            "WHERE \"KEY\"=%s;", key)).discard_result();
        };

        auto verify_row_for_key = [&e](sstring key) {
            return e.execute_cql(
                format("select \"C0\", \"C1\", \"C2\", \"C3\", \"C4\" from cf where \"KEY\" = {}", key)).then(
                [](shared_ptr<cql_transport::messages::result_message> msg) {
                    assert_that(msg).is_rows()
                        .with_size(1)
                        .with_row({
                                      {from_hex(
                                          "8f75da6b3dcec90c8a404fb9a5f6b0621e62d39c69ba5758e5f41b78311fbb26cc7a")},
                                      {from_hex(
                                          "a8761a2127160003033a8f4f3d1069b7833ebe24ef56b3beee728c2b686ca516fa51")},
                                      {from_hex(
                                          "583449ce81bfebc2e1a695eb59aad5fcc74d6d7311fc6197b10693e1a161ca2e1c64")},
                                      {from_hex(
                                          "62bcb1dbc0ff953abc703bcb63ea954f437064c0c45366799658bd6b91d0f92908d7")},
                                      {from_hex("222fcbe31ffa1e689540e1499b87fa3f9c781065fccd10e4772b4c7039c2efd0fb27")}
                                  });
                });
        };

        return e.create_table([](sstring ks_name) {
            return schema({}, ks_name, "cf",
                          {{"KEY", bytes_type}},
                          {},
                          {{"C0", bytes_type},
                           {"C1", bytes_type},
                           {"C2", bytes_type},
                           {"C3", bytes_type},
                           {"C4", bytes_type}},
                          {},
                          utf8_type);
        }).then([execute_update_for_key, verify_row_for_key] {
            static auto make_key = [](int suffix) { return format("0xdeadbeefcafebabe{:02d}", suffix); };
            auto suffixes = boost::irange(0, 10);
            return parallel_for_each(suffixes.begin(), suffixes.end(), [execute_update_for_key](int suffix) {
                return execute_update_for_key(make_key(suffix));
            }).then([suffixes, verify_row_for_key] {
                return parallel_for_each(suffixes.begin(), suffixes.end(), [verify_row_for_key](int suffix) {
                    return verify_row_for_key(make_key(suffix));
                });
            });
        });
    });
}

SEASTAR_TEST_CASE(test_range_queries) {
   return do_with_cql_env([] (cql_test_env& e) {
        return e.create_table([](sstring ks_name) {
            return schema({}, ks_name, "cf",
                {{"k", bytes_type}},
                {{"c0", bytes_type}, {"c1", bytes_type}},
                {{"v", bytes_type}},
                {},
                utf8_type);
        }).then([&e] {
            return e.execute_cql("update cf set v = 0x01 where k = 0x00 and c0 = 0x01 and c1 = 0x01;").discard_result();
        }).then([&e] {
            return e.execute_cql("update cf set v = 0x02 where k = 0x00 and c0 = 0x01 and c1 = 0x02;").discard_result();
        }).then([&e] {
            return e.execute_cql("update cf set v = 0x03 where k = 0x00 and c0 = 0x01 and c1 = 0x03;").discard_result();
        }).then([&e] {
            return e.execute_cql("update cf set v = 0x04 where k = 0x00 and c0 = 0x02 and c1 = 0x02;").discard_result();
        }).then([&e] {
            return e.execute_cql("update cf set v = 0x05 where k = 0x00 and c0 = 0x02 and c1 = 0x03;").discard_result();
        }).then([&e] {
            return e.execute_cql("update cf set v = 0x06 where k = 0x00 and c0 = 0x02 and c1 = 0x04;").discard_result();
        }).then([&e] {
            return e.execute_cql("update cf set v = 0x07 where k = 0x00 and c0 = 0x03 and c1 = 0x04;").discard_result();
        }).then([&e] {
            return e.execute_cql("update cf set v = 0x08 where k = 0x00 and c0 = 0x03 and c1 = 0x05;").discard_result();
        }).then([&e] {
           return e.execute_cql("select v from cf where k = 0x00").then([] (shared_ptr<cql_transport::messages::result_message> msg) {
               assert_that(msg).is_rows()
                   .with_rows({
                       {from_hex("01")},
                       {from_hex("02")},
                       {from_hex("03")},
                       {from_hex("04")},
                       {from_hex("05")},
                       {from_hex("06")},
                       {from_hex("07")},
                       {from_hex("08")}
                   });
           });
        }).then([&e] {
            return e.execute_cql("select v from cf where k = 0x00 and c0 = 0x02 allow filtering;").then([] (shared_ptr<cql_transport::messages::result_message> msg) {
                assert_that(msg).is_rows().with_rows({
                    {from_hex("04")}, {from_hex("05")}, {from_hex("06")}
                });
            });
        }).then([&e] {
            return e.execute_cql("select v from cf where k = 0x00 and c0 > 0x02 allow filtering;").then([] (shared_ptr<cql_transport::messages::result_message> msg) {
                assert_that(msg).is_rows().with_rows({
                    {from_hex("07")}, {from_hex("08")}
                });
            });
        }).then([&e] {
           return e.execute_cql("select v from cf where k = 0x00 and c0 >= 0x02 allow filtering;").then([] (shared_ptr<cql_transport::messages::result_message> msg) {
               assert_that(msg).is_rows().with_rows({
                   {from_hex("04")}, {from_hex("05")}, {from_hex("06")}, {from_hex("07")}, {from_hex("08")}
               });
           });
        }).then([&e] {
           return e.execute_cql("select v from cf where k = 0x00 and c0 >= 0x02 and c0 < 0x03 allow filtering;").then([] (shared_ptr<cql_transport::messages::result_message> msg) {
               assert_that(msg).is_rows().with_rows({
                   {from_hex("04")}, {from_hex("05")}, {from_hex("06")}
               });
           });
        }).then([&e] {
           return e.execute_cql("select v from cf where k = 0x00 and c0 > 0x02 and c0 <= 0x03 allow filtering;").then([] (shared_ptr<cql_transport::messages::result_message> msg) {
               assert_that(msg).is_rows().with_rows({
                   {from_hex("07")}, {from_hex("08")}
               });
           });
        }).then([&e] {
           return e.execute_cql("select v from cf where k = 0x00 and c0 >= 0x02 and c0 <= 0x02 allow filtering;").then([] (shared_ptr<cql_transport::messages::result_message> msg) {
               assert_that(msg).is_rows().with_rows({
                   {from_hex("04")}, {from_hex("05")}, {from_hex("06")}
               });
           });
        }).then([&e] {
           return e.execute_cql("select v from cf where k = 0x00 and c0 < 0x02 allow filtering;").then([] (shared_ptr<cql_transport::messages::result_message> msg) {
               assert_that(msg).is_rows().with_rows({
                   {from_hex("01")}, {from_hex("02")}, {from_hex("03")}
               });
           });
        }).then([&e] {
           return e.execute_cql("select v from cf where k = 0x00 and c0 = 0x02 and c1 > 0x02 allow filtering;").then([] (shared_ptr<cql_transport::messages::result_message> msg) {
               assert_that(msg).is_rows().with_rows({
                   {from_hex("05")}, {from_hex("06")}
               });
           });
        }).then([&e] {
           return e.execute_cql("select v from cf where k = 0x00 and c0 = 0x02 and c1 >= 0x02 and c1 <= 0x02 allow filtering;").then([] (shared_ptr<cql_transport::messages::result_message> msg) {
               assert_that(msg).is_rows().with_rows({
                   {from_hex("04")}
               });
           });
        });
    });
}

SEASTAR_TEST_CASE(test_ordering_of_composites_with_variable_length_components) {
    return do_with_cql_env([] (cql_test_env& e) {
        return e.create_table([](sstring ks) {
            return schema({}, ks, "cf",
                {{"k", bytes_type}},
                // We need more than one clustering column so that the single-element tuple format optimisation doesn't kick in
                {{"c0", bytes_type}, {"c1", bytes_type}},
                {{"v", bytes_type}},
                {},
                utf8_type);
        }).then([&e] {
            return e.execute_cql("update cf set v = 0x01 where k = 0x00 and c0 = 0x0001 and c1 = 0x00;").discard_result();
        }).then([&e] {
            return e.execute_cql("update cf set v = 0x02 where k = 0x00 and c0 = 0x03 and c1 = 0x00;").discard_result();
        }).then([&e] {
            return e.execute_cql("update cf set v = 0x03 where k = 0x00 and c0 = 0x035555 and c1 = 0x00;").discard_result();
        }).then([&e] {
            return e.execute_cql("update cf set v = 0x04 where k = 0x00 and c0 = 0x05 and c1 = 0x00;").discard_result();
        }).then([&e] {
            return e.execute_cql("select v from cf where k = 0x00 allow filtering;").then([](shared_ptr<cql_transport::messages::result_message> msg) {
                assert_that(msg).is_rows().with_rows({
                    {from_hex("01")}, {from_hex("02")}, {from_hex("03")}, {from_hex("04")}
                });
            });
        });
    });
}

SEASTAR_TEST_CASE(test_query_with_static_columns) {
    return do_with_cql_env([] (cql_test_env& e) {
        return e.execute_cql("create table cf (k blob, c blob, v blob, s1 blob static, s2 blob static, primary key (k, c));").discard_result().then([&e] {
            return e.execute_cql("update cf set s1 = 0x01 where k = 0x00;").discard_result();
        }).then([&e] {
            return e.execute_cql("update cf set v = 0x02 where k = 0x00 and c = 0x01;").discard_result();
        }).then([&e] {
            return e.execute_cql("update cf set v = 0x03 where k = 0x00 and c = 0x02;").discard_result();
        }).then([&e] {
            return e.execute_cql("select s1, v from cf;").then([](shared_ptr<cql_transport::messages::result_message> msg) {
                assert_that(msg).is_rows().with_rows({
                    {from_hex("01"), from_hex("02")},
                    {from_hex("01"), from_hex("03")},
                });
            });
        }).then([&e] {
            return e.execute_cql("select s1 from cf;").then([](shared_ptr<cql_transport::messages::result_message> msg) {
                assert_that(msg).is_rows().with_rows({
                    {from_hex("01")},
                    {from_hex("01")},
                });
            });
        }).then([&e] {
            return e.execute_cql("select s1 from cf limit 1;").then([](shared_ptr<cql_transport::messages::result_message> msg) {
                assert_that(msg).is_rows().with_rows({
                    {from_hex("01")},
                });
            });
        }).then([&e] {
            return e.execute_cql("select s1, v from cf limit 1;").then([](shared_ptr<cql_transport::messages::result_message> msg) {
                assert_that(msg).is_rows().with_rows({
                    {from_hex("01"), from_hex("02")},
                });
            });
        }).then([&e] {
            return e.execute_cql("update cf set v = null where k = 0x00 and c = 0x02;").discard_result();
        }).then([&e] {
            return e.execute_cql("select s1 from cf;").then([](shared_ptr<cql_transport::messages::result_message> msg) {
                assert_that(msg).is_rows().with_rows({
                    {from_hex("01")},
                });
            });
        }).then([&e] {
            return e.execute_cql("insert into cf (k, c) values (0x00, 0x02);").discard_result();
        }).then([&e] {
            return e.execute_cql("select s1 from cf;").then([](shared_ptr<cql_transport::messages::result_message> msg) {
                assert_that(msg).is_rows().with_rows({
                    {from_hex("01")},
                    {from_hex("01")},
                });
            });
        }).then([&e] {
            // Try 'in' restriction out
            return e.execute_cql("select s1, v from cf where k = 0x00 and c in (0x01, 0x02);").then([](shared_ptr<cql_transport::messages::result_message> msg) {
                assert_that(msg).is_rows().with_rows({
                    {from_hex("01"), from_hex("02")},
                    {from_hex("01"), {}}
                });
            });
        }).then([&e] {
            // Verify that limit is respected for multiple clustering ranges and that static columns
            // are populated when limit kicks in.
            return e.execute_cql("select s1, v from cf where k = 0x00 and c in (0x01, 0x02) limit 1;").then([](shared_ptr<cql_transport::messages::result_message> msg) {
                assert_that(msg).is_rows().with_rows({
                    {from_hex("01"), from_hex("02")}
                });
            });
        });
    });
}

SEASTAR_TEST_CASE(test_insert_without_clustering_key) {
    return do_with_cql_env([] (cql_test_env& e) {
        return e.execute_cql("create table cf (k blob, v blob, primary key (k));").discard_result().then([&e] {
            return e.execute_cql("insert into cf (k) values (0x01);").discard_result();
        }).then([&e] {
            return e.execute_cql("select * from cf;").then([](shared_ptr<cql_transport::messages::result_message> msg) {
                assert_that(msg).is_rows().with_rows({
                    {from_hex("01"), {}}
                });
            });
        }).then([&e] {
            return e.execute_cql("select k from cf;").then([](shared_ptr<cql_transport::messages::result_message> msg) {
                assert_that(msg).is_rows().with_rows({
                    {from_hex("01")}
                });
            });
        });
    });
}

SEASTAR_TEST_CASE(test_limit_is_respected_across_partitions) {
    return do_with_cql_env([] (cql_test_env& e) {
        return e.execute_cql("create table cf (k blob, c blob, v blob, s1 blob static, primary key (k, c));").discard_result().then([&e] {
            return e.execute_cql("update cf set s1 = 0x01 where k = 0x01;").discard_result();
        }).then([&e] {
            return e.execute_cql("update cf set s1 = 0x02 where k = 0x02;").discard_result();
        }).then([&e] {
            // Determine partition order
            return e.execute_cql("select k from cf;");
        }).then([&e](shared_ptr<cql_transport::messages::result_message> msg) {
            auto rows = dynamic_pointer_cast<cql_transport::messages::result_message::rows>(msg);
            BOOST_REQUIRE(rows);
            std::vector<bytes> keys;
            const auto& rs = rows->rs().result_set();
            for (auto&& row : rs.rows()) {
                BOOST_REQUIRE(row[0]);
                keys.push_back(*row[0]);
            }
            BOOST_REQUIRE(keys.size() == 2);
            bytes k1 = keys[0];
            bytes k2 = keys[1];

            return now().then([k1, k2, &e] {
                return e.execute_cql("select s1 from cf limit 1;").then([k1, k2](shared_ptr<cql_transport::messages::result_message> msg) {
                    assert_that(msg).is_rows().with_rows({
                        {k1},
                    });
                });
            }).then([&e, k1, k2] {
                return e.execute_cql("select s1 from cf limit 2;").then([k1, k2](shared_ptr<cql_transport::messages::result_message> msg) {
                    assert_that(msg).is_rows().with_rows({
                        {k1}, {k2}
                    });
                });
            }).then([&e, k1, k2] {
                return e.execute_cql(format("update cf set s1 = null where k = 0x{};", to_hex(k1))).discard_result();
            }).then([&e, k1, k2] {
                return e.execute_cql("select s1 from cf limit 1;").then([k1, k2](shared_ptr<cql_transport::messages::result_message> msg) {
                    assert_that(msg).is_rows().with_rows({
                        {k2}
                    });
                });
            }).then([&e, k1, k2] {
                return e.execute_cql(format("update cf set s1 = null where k = 0x{};", to_hex(k2))).discard_result();
            }).then([&e, k1, k2] {
                return e.execute_cql("select s1 from cf limit 1;").then([k1, k2](shared_ptr<cql_transport::messages::result_message> msg) {
                    assert_that(msg).is_rows().is_empty();
                });
            });
        });
    });
}

SEASTAR_TEST_CASE(test_partitions_have_consistent_ordering_in_range_query) {
    return do_with_cql_env([] (cql_test_env& e) {
        return e.execute_cql("create table cf (k blob, v int, primary key (k));").discard_result().then([&e] {
            return e.execute_cql(
                "begin unlogged batch \n"
                    "  insert into cf (k, v) values (0x01, 0); \n"
                    "  insert into cf (k, v) values (0x02, 0); \n"
                    "  insert into cf (k, v) values (0x03, 0); \n"
                    "  insert into cf (k, v) values (0x04, 0); \n"
                    "  insert into cf (k, v) values (0x05, 0); \n"
                    "  insert into cf (k, v) values (0x06, 0); \n"
                    "apply batch;"
            ).discard_result();
        }).then([&e] {
            // Determine partition order
            return e.execute_cql("select k from cf;");
        }).then([&e](shared_ptr<cql_transport::messages::result_message> msg) {
            auto rows = dynamic_pointer_cast<cql_transport::messages::result_message::rows>(msg);
            BOOST_REQUIRE(rows);
            std::vector<bytes> keys;
            const auto& rs = rows->rs().result_set();
            for (auto&& row : rs.rows()) {
                BOOST_REQUIRE(row[0]);
                keys.push_back(*row[0]);
            }
            BOOST_REQUIRE(keys.size() == 6);

            return now().then([keys, &e] {
                return e.execute_cql("select k from cf limit 1;").then([keys](shared_ptr<cql_transport::messages::result_message> msg) {
                    assert_that(msg).is_rows().with_rows({
                        {keys[0]}
                    });
                });
            }).then([keys, &e] {
                return e.execute_cql("select k from cf limit 2;").then([keys](shared_ptr<cql_transport::messages::result_message> msg) {
                    assert_that(msg).is_rows().with_rows({
                        {keys[0]},
                        {keys[1]}
                    });
                });
            }).then([keys, &e] {
                return e.execute_cql("select k from cf limit 3;").then([keys](shared_ptr<cql_transport::messages::result_message> msg) {
                    assert_that(msg).is_rows().with_rows({
                        {keys[0]},
                        {keys[1]},
                        {keys[2]}
                    });
                });
            }).then([keys, &e] {
                return e.execute_cql("select k from cf limit 4;").then([keys](shared_ptr<cql_transport::messages::result_message> msg) {
                    assert_that(msg).is_rows().with_rows({
                        {keys[0]},
                        {keys[1]},
                        {keys[2]},
                        {keys[3]}
                    });
                });
            }).then([keys, &e] {
                return e.execute_cql("select k from cf limit 5;").then([keys](shared_ptr<cql_transport::messages::result_message> msg) {
                    assert_that(msg).is_rows().with_rows({
                        {keys[0]},
                        {keys[1]},
                        {keys[2]},
                        {keys[3]},
                        {keys[4]}
                    });
                });
            }).then([keys, &e] {
                return e.execute_cql("select k from cf limit 6;").then([keys](shared_ptr<cql_transport::messages::result_message> msg) {
                    assert_that(msg).is_rows().with_rows({
                        {keys[0]},
                        {keys[1]},
                        {keys[2]},
                        {keys[3]},
                        {keys[4]},
                        {keys[5]}
                    });
                });
            });
        });
    });
}

SEASTAR_TEST_CASE(test_partition_range_queries_with_bounds) {
    return do_with_cql_env([] (cql_test_env& e) {
        return e.execute_cql("create table cf (k blob, v int, primary key (k));").discard_result().then([&e] {
            return e.execute_cql(
                "begin unlogged batch \n"
                    "  insert into cf (k, v) values (0x01, 0); \n"
                    "  insert into cf (k, v) values (0x02, 0); \n"
                    "  insert into cf (k, v) values (0x03, 0); \n"
                    "  insert into cf (k, v) values (0x04, 0); \n"
                    "  insert into cf (k, v) values (0x05, 0); \n"
                    "apply batch;"
            ).discard_result();
        }).then([&e] {
            // Determine partition order
            return e.execute_cql("select k, token(k) from cf;");
        }).then([&e](shared_ptr<cql_transport::messages::result_message> msg) {
            auto rows = dynamic_pointer_cast<cql_transport::messages::result_message::rows>(msg);
            BOOST_REQUIRE(rows);
            std::vector<bytes> keys;
            std::vector<int64_t> tokens;
            const auto& rs = rows->rs().result_set();
            for (auto&& row : rs.rows()) {
                BOOST_REQUIRE(row[0]);
                BOOST_REQUIRE(row[1]);
                keys.push_back(*row[0]);
                tokens.push_back(value_cast<int64_t>(long_type->deserialize(*row[1])));
            }
            BOOST_REQUIRE(keys.size() == 5);

            return now().then([keys, tokens, &e] {
                return e.execute_cql(format("select k from cf where token(k) > {:d};", tokens[1])).then([keys](shared_ptr<cql_transport::messages::result_message> msg) {
                    assert_that(msg).is_rows().with_rows({
                        {keys[2]},
                        {keys[3]},
                        {keys[4]}
                    });
                });
            }).then([keys, tokens, &e] {
                return e.execute_cql(format("select k from cf where token(k) >= {:d};", tokens[1])).then([keys](shared_ptr<cql_transport::messages::result_message> msg) {
                    assert_that(msg).is_rows().with_rows({
                        {keys[1]},
                        {keys[2]},
                        {keys[3]},
                        {keys[4]}
                    });
                });
            }).then([keys, tokens, &e] {
                return e.execute_cql(format("select k from cf where token(k) > {:d} and token(k) < {:d};",
                        tokens[1], tokens[4])).then([keys](shared_ptr<cql_transport::messages::result_message> msg) {
                    assert_that(msg).is_rows().with_rows({
                        {keys[2]},
                        {keys[3]},
                    });
                });
            }).then([keys, tokens, &e] {
                return e.execute_cql(format("select k from cf where token(k) < {:d};", tokens[3])).then([keys](shared_ptr<cql_transport::messages::result_message> msg) {
                    assert_that(msg).is_rows().with_rows({
                        {keys[0]},
                        {keys[1]},
                        {keys[2]}
                    });
                });
            }).then([keys, tokens, &e] {
                return e.execute_cql(format("select k from cf where token(k) = {:d};", tokens[3])).then([keys](shared_ptr<cql_transport::messages::result_message> msg) {
                    assert_that(msg).is_rows().with_rows({
                        {keys[3]}
                    });
                });
            }).then([keys, tokens, &e] {
                return e.execute_cql(format("select k from cf where token(k) < {:d} and token(k) > {:d};", tokens[3], tokens[3])).then([keys](shared_ptr<cql_transport::messages::result_message> msg) {
                    assert_that(msg).is_rows().is_empty();
                });
            }).then([keys, tokens, &e] {
                return e.execute_cql(format("select k from cf where token(k) >= {:d} and token(k) <= {:d};", tokens[4], tokens[2])).then([keys](shared_ptr<cql_transport::messages::result_message> msg) {
                    assert_that(msg).is_rows().is_empty();
                });
            }).then([keys, tokens, &e] {
                auto min_token = std::numeric_limits<int64_t>::min();
                return e.execute_cql(format("select k from cf where token(k) > {:d} and token (k) < {:d};", min_token, min_token)).then([keys](shared_ptr<cql_transport::messages::result_message> msg) {
                    assert_that(msg).is_rows().with_rows({
                        {keys[0]},
                        {keys[1]},
                        {keys[2]},
                        {keys[3]},
                        {keys[4]}
                    });
                });
            });
        });
    });
}

SEASTAR_TEST_CASE(test_deletion_scenarios) {
    return do_with_cql_env([] (cql_test_env& e) {
        return e.create_table([](sstring ks) {
            // CQL: create table cf (k bytes, c bytes, v bytes, primary key (k, c));
            return schema({}, ks, "cf",
                {{"k", bytes_type}}, {{"c", bytes_type}}, {{"v", bytes_type}}, {}, utf8_type);
        }).then([&e] {
            return e.execute_cql("insert into cf (k, c, v) values (0x00, 0x05, 0x01) using timestamp 1;").discard_result();
        }).then([&e] {
            return e.execute_cql("select v from cf;").then([](shared_ptr<cql_transport::messages::result_message> msg) {
                assert_that(msg).is_rows().with_rows({
                    {from_hex("01")},
                });
            });
        }).then([&e] {
            return e.execute_cql("update cf using timestamp 2 set v = null where k = 0x00 and c = 0x05;").discard_result();
        }).then([&e] {
            return e.execute_cql("select v from cf;").then([](shared_ptr<cql_transport::messages::result_message> msg) {
                assert_that(msg).is_rows().with_rows({
                    {{}},
                });
            });
        }).then([&e] {
            // same tampstamp, dead cell wins
            return e.execute_cql("update cf using timestamp 2 set v = 0x02 where k = 0x00 and c = 0x05;").discard_result();
        }).then([&e] {
            return e.execute_cql("select v from cf;").then([](shared_ptr<cql_transport::messages::result_message> msg) {
                assert_that(msg).is_rows().with_rows({
                    {{}},
                });
            });
        }).then([&e] {
            return e.execute_cql("update cf using timestamp 3 set v = 0x02 where k = 0x00 and c = 0x05;").discard_result();
        }).then([&e] {
            return e.execute_cql("select v from cf;").then([](shared_ptr<cql_transport::messages::result_message> msg) {
                assert_that(msg).is_rows().with_rows({
                    {from_hex("02")},
                });
            });
        }).then([&e] {
            // same timestamp, greater value wins
            return e.execute_cql("update cf using timestamp 3 set v = 0x03 where k = 0x00 and c = 0x05;").discard_result();
        }).then([&e] {
            return e.execute_cql("select v from cf;").then([](shared_ptr<cql_transport::messages::result_message> msg) {
                assert_that(msg).is_rows().with_rows({
                    {from_hex("03")},
                });
            });
        }).then([&e] {
            // same tampstamp, delete whole row, delete should win
            return e.execute_cql("delete from cf using timestamp 3 where k = 0x00 and c = 0x05;").discard_result();
        }).then([&e] {
            return e.execute_cql("select v from cf;").then([](shared_ptr<cql_transport::messages::result_message> msg) {
                assert_that(msg).is_rows().is_empty();
            });
        }).then([&e] {
            // same timestamp, update should be shadowed by range tombstone
            return e.execute_cql("update cf using timestamp 3 set v = 0x04 where k = 0x00 and c = 0x05;").discard_result();
        }).then([&e] {
            return e.execute_cql("select v from cf;").then([](shared_ptr<cql_transport::messages::result_message> msg) {
                assert_that(msg).is_rows().is_empty();
            });
        }).then([&e] {
            return e.execute_cql("update cf using timestamp 4 set v = 0x04 where k = 0x00 and c = 0x05;").discard_result();
        }).then([&e] {
            return e.execute_cql("select v from cf;").then([](shared_ptr<cql_transport::messages::result_message> msg) {
                assert_that(msg).is_rows().with_rows({
                    {from_hex("04")},
                });
            });
        }).then([&e] {
            // deleting an orphan cell (row is considered as deleted) yields no row
            return e.execute_cql("update cf using timestamp 5 set v = null where k = 0x00 and c = 0x05;").discard_result();
        }).then([&e] {
            return e.execute_cql("select v from cf;").then([](shared_ptr<cql_transport::messages::result_message> msg) {
                assert_that(msg).is_rows().is_empty();
            });
        });
    });
}

SEASTAR_TEST_CASE(test_range_deletion_scenarios) {
    return do_with_cql_env_thread([] (cql_test_env& e) {
        e.execute_cql("create table cf (p int, c int, v text, primary key (p, c));").get();
        for (auto i = 0; i < 10; ++i) {
            e.execute_cql(format("insert into cf (p, c, v) values (1, {:d}, 'abc');", i)).get();
        }

        e.execute_cql("delete from cf where p = 1 and c <= 3").get();
        e.execute_cql("delete from cf where p = 1 and c >= 8").get();

        e.execute_cql("delete from cf where p = 1 and c >= 0 and c <= 5").get();
        auto msg = e.execute_cql("select * from cf").get0();
        assert_that(msg).is_rows().with_size(2);
        e.execute_cql("delete from cf where p = 1 and c > 3 and c < 10").get();
        msg = e.execute_cql("select * from cf").get0();
        assert_that(msg).is_rows().with_size(0);

        e.execute_cql("insert into cf (p, c, v) values (1, 1, '1');").get();
        e.execute_cql("insert into cf (p, c, v) values (1, 3, '3');").get();
        e.execute_cql("delete from cf where p = 1 and c >= 2 and c <= 3").get();
        e.execute_cql("insert into cf (p, c, v) values (1, 2, '2');").get();
        msg = e.execute_cql("select * from cf").get0();
        assert_that(msg).is_rows().with_size(2);
        e.execute_cql("delete from cf where p = 1 and c >= 2 and c <= 3").get();
        msg = e.execute_cql("select * from cf").get0();
        assert_that(msg).is_rows().with_rows({{ {int32_type->decompose(1)}, {int32_type->decompose(1)}, {utf8_type->decompose("1")} }});
    });
}

SEASTAR_TEST_CASE(test_range_deletion_scenarios_with_compact_storage) {
    return do_with_cql_env_thread([] (cql_test_env& e) {
        e.execute_cql("create table cf (p int, c int, v text, primary key (p, c)) with compact storage;").get();
        for (auto i = 0; i < 10; ++i) {
            e.execute_cql(format("insert into cf (p, c, v) values (1, {:d}, 'abc');", i)).get();
        }

        try {
            e.execute_cql("delete from cf where p = 1 and c <= 3").get();
            BOOST_FAIL("should've thrown");
        } catch (...) { }
        try {
            e.execute_cql("delete from cf where p = 1 and c >= 0").get();
            BOOST_FAIL("should've thrown");
        } catch (...) { }
        try {
            e.execute_cql("delete from cf where p = 1 and c > 0 and c <= 3").get();
            BOOST_FAIL("should've thrown");
        } catch (...) { }
        try {
            e.execute_cql("delete from cf where p = 1 and c >= 0 and c < 3").get();
            BOOST_FAIL("should've thrown");
        } catch (...) { }
        try {
            e.execute_cql("delete from cf where p = 1 and c > 0 and c < 3").get();
            BOOST_FAIL("should've thrown");
        } catch (...) { }
        try {
            e.execute_cql("delete from cf where p = 1 and c >= 0 and c <= 3").get();
            BOOST_FAIL("should've thrown");
        } catch (...) { }
    });
}

SEASTAR_TEST_CASE(test_map_insert_update) {
    return do_with_cql_env([] (cql_test_env& e) {
        auto make_my_map_type = [] { return map_type_impl::get_instance(int32_type, int32_type, true); };
        auto my_map_type = make_my_map_type();
        return e.create_table([make_my_map_type] (sstring ks_name) {
            // CQL: create table cf (p1 varchar primary key, map1 map<int, int>);
            return schema({}, ks_name, "cf",
                          {{"p1", utf8_type}}, {}, {{"map1", make_my_map_type()}}, {}, utf8_type);
        }).then([&e] {
            return e.execute_cql("insert into cf (p1, map1) values ('key1', { 1001: 2001 });").discard_result();
        }).then([&e, my_map_type] {
            return e.require_column_has_value("cf", {sstring("key1")}, {},
                                              "map1", make_map_value(my_map_type, map_type_impl::native_type({{1001, 2001}})));
        }).then([&e] {
            return e.execute_cql("update cf set map1[1002] = 2002 where p1 = 'key1';").discard_result();
        }).then([&e, my_map_type] {
            return e.require_column_has_value("cf", {sstring("key1")}, {},
                                              "map1", make_map_value(my_map_type,
                                                       map_type_impl::native_type({{1001, 2001},
                                                                                  {1002, 2002}})));
        }).then([&e] {
            // overwrite an element
            return e.execute_cql("update cf set map1[1001] = 3001 where p1 = 'key1';").discard_result();
        }).then([&e, my_map_type] {
            return e.require_column_has_value("cf", {sstring("key1")}, {},
                                              "map1", make_map_value(my_map_type,
                                                       map_type_impl::native_type({{1001, 3001},
                                                                                  {1002, 2002}})));
        }).then([&e] {
            // overwrite whole map
            return e.execute_cql("update cf set map1 = {1003: 4003} where p1 = 'key1';").discard_result();
        }).then([&e, my_map_type] {
            return e.require_column_has_value("cf", {sstring("key1")}, {},
                                              "map1", make_map_value(my_map_type,
                                                          map_type_impl::native_type({{1003, 4003}})));
        }).then([&e] {
            // overwrite whole map, but bad syntax
            return e.execute_cql("update cf set map1 = {1003, 4003} where p1 = 'key1';");
        }).then_wrapped([&e](future<shared_ptr<cql_transport::messages::result_message>> f) {
            BOOST_REQUIRE(f.failed());
            // overwrite whole map
            return e.execute_cql(
                "update cf set map1 = {1001: 5001, 1002: 5002, 1003: 5003} where p1 = 'key1';").discard_result();
        }).then([&e, my_map_type] {
            return e.require_column_has_value("cf", {sstring("key1")}, {},
                                              "map1", make_map_value(my_map_type,
                                                       map_type_impl::native_type({{1001, 5001},
                                                                                  {1002, 5002},
                                                                                  {1003, 5003}})));
        }).then([&e] {
            // discard some keys
            return e.execute_cql("update cf set map1 = map1 - {1001, 1003, 1005} where p1 = 'key1';").discard_result();
        }).then([&e, my_map_type] {
            return e.require_column_has_value("cf", {sstring("key1")}, {},
                                              "map1", make_map_value(my_map_type,
                                                          map_type_impl::native_type({{{1002, 5002}}})));
        }).then([&e, my_map_type] {
            return e.execute_cql("select * from cf where p1 = 'key1';").then([my_map_type](shared_ptr<cql_transport::messages::result_message> msg) {
                assert_that(msg).is_rows()
                    .with_size(1)
                    .with_row({
                                  {utf8_type->decompose(sstring("key1"))},
                                  {my_map_type->decompose(make_map_value(my_map_type, map_type_impl::native_type{{{1002, 5002}}}))},
                              });
            });
        }).then([&e] {
            // overwrite an element
            return e.execute_cql("update cf set map1[1009] = 5009 where p1 = 'key1';").discard_result();
        }).then([&e] {
            // delete a key
            return e.execute_cql("delete map1[1002] from cf where p1 = 'key1';").discard_result();
        }).then([&e, my_map_type] {
            return e.require_column_has_value("cf", {sstring("key1")}, {},
                                              "map1", make_map_value(my_map_type,
                                                      map_type_impl::native_type({{{1009, 5009}}})));
        }).then([&e] {
            return e.execute_cql("insert into cf (p1, map1) values ('key1', null);").discard_result();
        }).then([&e, my_map_type] {
            return e.require_column_has_value("cf", {sstring("key1")}, {},
                    "map1", make_map_value(my_map_type, map_type_impl::native_type({})));
        });
    });
}

SEASTAR_TEST_CASE(test_set_insert_update) {
    return do_with_cql_env([] (cql_test_env& e) {
        auto make_my_set_type = [] { return set_type_impl::get_instance(int32_type, true); };
        auto my_set_type = make_my_set_type();
        return e.create_table([make_my_set_type](sstring ks_name) {
            // CQL: create table cf (p1 varchar primary key, set1 set<int>);
            return schema({}, ks_name, "cf",
                          {{"p1", utf8_type}}, {}, {{"set1", make_my_set_type()}}, {}, utf8_type);
        }).then([&e] {
            return e.execute_cql("insert into cf (p1, set1) values ('key1', { 1001 });").discard_result();
        }).then([&e, my_set_type] {
            return e.require_column_has_value("cf", {sstring("key1")}, {},
                                            "set1", make_set_value(my_set_type, set_type_impl::native_type({{1001}})));
        }).then([&e] {
            return e.execute_cql("update cf set set1 = set1 + { 1002 } where p1 = 'key1';").discard_result();
        }).then([&e, my_set_type] {
            return e.require_column_has_value("cf", {sstring("key1")}, {},
                                            "set1", make_set_value(my_set_type, set_type_impl::native_type({1001, 1002})));
        }).then([&e] {
            // overwrite an element
            return e.execute_cql("update cf set set1 = set1 + { 1001 } where p1 = 'key1';").discard_result();
        }).then([&e, my_set_type] {
            return e.require_column_has_value("cf", {sstring("key1")}, {},
                                            "set1", make_set_value(my_set_type, set_type_impl::native_type({1001, 1002})));
        }).then([&e] {
            // overwrite entire set
            return e.execute_cql("update cf set set1 = { 1007, 1019 } where p1 = 'key1';").discard_result();
        }).then([&e, my_set_type] {
            return e.require_column_has_value("cf", {sstring("key1")}, {},
                                            "set1", make_set_value(my_set_type, set_type_impl::native_type({1007, 1019})));
        }).then([&e] {
            // discard keys
            return e.execute_cql("update cf set set1 = set1 - { 1007, 1008 } where p1 = 'key1';").discard_result();
        }).then([&e, my_set_type] {
            return e.require_column_has_value("cf", {sstring("key1")}, {},
                                            "set1", make_set_value(my_set_type, set_type_impl::native_type({{1019}})));
        }).then([&e, my_set_type] {
            return e.execute_cql("select * from cf where p1 = 'key1';").then([my_set_type](shared_ptr<cql_transport::messages::result_message> msg) {
                assert_that(msg).is_rows()
                    .with_size(1)
                    .with_row({
                                  {utf8_type->decompose(sstring("key1"))},
                                  {my_set_type->decompose(make_set_value(my_set_type, set_type_impl::native_type{{1019}}))},
                              });
            });
        }).then([&e] {
            return e.execute_cql("update cf set set1 = set1 + { 1009 } where p1 = 'key1';").discard_result();
        }).then([&e] {
            return e.execute_cql("delete set1[1019] from cf where p1 = 'key1';").discard_result();
        }).then([&e, my_set_type] {
            return e.require_column_has_value("cf", {sstring("key1")}, {},
                                            "set1", make_set_value(my_set_type, set_type_impl::native_type({{1009}})));
        }).then([&e] {
            return e.execute_cql("insert into cf (p1, set1) values ('key1', null);").discard_result();
        }).then([&e, my_set_type] {
            return e.require_column_has_value("cf", {sstring("key1")}, {},
                    "set1", make_set_value(my_set_type, set_type_impl::native_type({})));
        }).then([&e] {
            return e.execute_cql("insert into cf (p1, set1) values ('key1', {});").discard_result();
        }).then([&e, my_set_type] {
            // Empty non-frozen set is indistinguishable from NULL
            return e.require_column_has_value("cf", {sstring("key1")}, {},
                    "set1", make_set_value(my_set_type, set_type_impl::native_type({})));
        });
    });
}

SEASTAR_TEST_CASE(test_list_insert_update) {
    return do_with_cql_env([] (cql_test_env& e) {
        auto my_list_type = list_type_impl::get_instance(int32_type, true);
        return e.execute_cql("create table cf (p1 varchar primary key, list1 list<int>);").discard_result().then([&e] {
            return e.execute_cql("insert into cf (p1, list1) values ('key1', [ 1001 ]);").discard_result();
        }).then([&e, my_list_type] {
            return e.require_column_has_value("cf", {sstring("key1")}, {},
                    "list1", make_list_value(my_list_type, list_type_impl::native_type({{1001}})));
        }).then([&e] {
            return e.execute_cql("update cf set list1 = [ 1002, 1003 ] where p1 = 'key1';").discard_result();
        }).then([&e, my_list_type] {
            return e.require_column_has_value("cf", {sstring("key1")}, {},
                    "list1", make_list_value(my_list_type, list_type_impl::native_type({1002, 1003})));
        }).then([&e] {
            return e.execute_cql("update cf set list1[1] = 2003 where p1 = 'key1';").discard_result();
        }).then([&e, my_list_type] {
            return e.require_column_has_value("cf", {sstring("key1")}, {},
                    "list1", make_list_value(my_list_type, list_type_impl::native_type({1002, 2003})));
        }).then([&e] {
            return e.execute_cql("update cf set list1 = list1 - [1002, 2004] where p1 = 'key1';").discard_result();
        }).then([&e, my_list_type] {
            return e.require_column_has_value("cf", {sstring("key1")}, {},
                    "list1", make_list_value(my_list_type, list_type_impl::native_type({{2003}})));
        }).then([&e, my_list_type] {
            return e.execute_cql("select * from cf where p1 = 'key1';").then([my_list_type] (shared_ptr<cql_transport::messages::result_message> msg) {
                assert_that(msg).is_rows()
                    .with_size(1)
                    .with_row({
                         {utf8_type->decompose(sstring("key1"))},
                         {my_list_type->decompose(make_list_value(my_list_type, list_type_impl::native_type({{2003}})))},
                     });
            });
        }).then([&e] {
            return e.execute_cql("update cf set list1 = [2008, 2009, 2010] where p1 = 'key1';").discard_result();
        }).then([&e] {
            return e.execute_cql("delete list1[1] from cf where p1 = 'key1';").discard_result();
        }).then([&e, my_list_type] {
            return e.require_column_has_value("cf", {sstring("key1")}, {},
                    "list1", make_list_value(my_list_type, list_type_impl::native_type({2008, 2010})));
        }).then([&e] {
            return e.execute_cql("update cf set list1 = list1 + [2012, 2019] where p1 = 'key1';").discard_result();
        }).then([&e, my_list_type] {
            return e.require_column_has_value("cf", {sstring("key1")}, {},
                    "list1", make_list_value(my_list_type, list_type_impl::native_type({2008, 2010, 2012, 2019})));
        }).then([&e] {
            return e.execute_cql("update cf set list1 = [2001, 2002] + list1 where p1 = 'key1';").discard_result();
        }).then([&e, my_list_type] {
            return e.require_column_has_value("cf", {sstring("key1")}, {},
                    "list1", make_list_value(my_list_type, list_type_impl::native_type({2001, 2002, 2008, 2010, 2012, 2019})));
        }).then([&e] {
            return e.execute_cql("insert into cf (p1, list1) values ('key1', null);").discard_result();
        }).then([&e, my_list_type] {
            return e.require_column_has_value("cf", {sstring("key1")}, {},
                    "list1", make_list_value(my_list_type, list_type_impl::native_type({})));
        }).then([&e] {
            return e.execute_cql("insert into cf (p1, list1) values ('key1', []);").discard_result();
        }).then([&e, my_list_type] {
            // Empty non-frozen list is indistinguishable from NULL
            return e.require_column_has_value("cf", {sstring("key1")}, {},
                    "list1", make_list_value(my_list_type, list_type_impl::native_type({})));
        });
    });
}

SEASTAR_TEST_CASE(test_functions) {
    return do_with_cql_env([] (cql_test_env& e) {
        return e.create_table([](sstring ks_name) {
            // CQL: create table cf (p1 varchar primary key, u uuid, tu timeuuid);
            return schema({}, ks_name, "cf",
                {{"p1", utf8_type}}, {{"c1", int32_type}}, {{"tu", timeuuid_type}}, {}, utf8_type);
        }).then([&e] {
            return e.execute_cql("insert into cf (p1, c1, tu) values ('key1', 1, now());").discard_result();
        }).then([&e] {
            return e.execute_cql("insert into cf (p1, c1, tu) values ('key1', 2, now());").discard_result();
        }).then([&e] {
            return e.execute_cql("insert into cf (p1, c1, tu) values ('key1', 3, now());").discard_result();
        }).then([&e] {
            return e.execute_cql("select tu from cf where p1 in ('key1');");
        }).then([&e] (shared_ptr<cql_transport::messages::result_message> msg) {
            using namespace cql_transport::messages;
            struct validator : result_message::visitor {
                std::vector<bytes_opt> res;
                virtual void visit(const result_message::void_message&) override { throw "bad"; }
                virtual void visit(const result_message::set_keyspace&) override { throw "bad"; }
                virtual void visit(const result_message::prepared::cql&) override { throw "bad"; }
                virtual void visit(const result_message::prepared::thrift&) override { throw "bad"; }
                virtual void visit(const result_message::schema_change&) override { throw "bad"; }
                virtual void visit(const result_message::rows& rows) override {
                    const auto& rs = rows.rs().result_set();
                    BOOST_REQUIRE_EQUAL(rs.rows().size(), 3);
                    for (auto&& rw : rs.rows()) {
                        BOOST_REQUIRE_EQUAL(rw.size(), 1);
                        res.push_back(rw[0]);
                    }
                }
                virtual void visit(const result_message::bounce_to_shard& rows) override { throw "bad"; }
            };
            validator v;
            msg->accept(v);
            // No boost::adaptors::sorted
            boost::sort(v.res);
            BOOST_REQUIRE_EQUAL(boost::distance(v.res | boost::adaptors::uniqued), 3);
        }).then([&] {
            return e.execute_cql("select sum(c1), count(c1) from cf where p1 = 'key1';");
        }).then([&e] (shared_ptr<cql_transport::messages::result_message> msg) {
            assert_that(msg).is_rows()
                .with_size(1)
                .with_row({
                     {int32_type->decompose(6)},
                     {long_type->decompose(3L)},
                 });
        }).then([&] {
            return e.execute_cql("select count(*) from cf where p1 = 'key1';");
        }).then([&e] (shared_ptr<cql_transport::messages::result_message> msg) {
            assert_that(msg).is_rows()
                .with_size(1)
                .with_row({
                     {long_type->decompose(3L)},
                 });
        }).then([&] {
            return e.execute_cql("select count(1) from cf where p1 = 'key1';");
        }).then([&e] (shared_ptr<cql_transport::messages::result_message> msg) {
            assert_that(msg).is_rows()
                .with_size(1)
                .with_row({
                     {long_type->decompose(3L)},
                 });
        }).then([&e] {
            // Inane, casting to own type, but couldn't find more interesting example
            return e.execute_cql("insert into cf (p1, c1) values ((text)'key2', 7);").discard_result();
        }).then([&e] {
            return e.execute_cql("select c1 from cf where p1 = 'key2';");
        }).then([&e] (shared_ptr<cql_transport::messages::result_message> msg) {
            assert_that(msg).is_rows()
                .with_size(1)
                .with_row({
                     {int32_type->decompose(7)},
                 });
        });
    });
}

struct aggregate_function_test {
    private:
    cql_test_env& _e;
    shared_ptr<const abstract_type> _column_type;
    std::vector<data_value> _sorted_values;

    sstring table_name() {
        sstring tbl_name = "cf_" + _column_type->cql3_type_name();
        // Substitute troublesome characters from `cql3_type_name()':
        std::for_each(tbl_name.begin(), tbl_name.end(), [] (char& c) {
            if (c == '<' || c == '>' || c == ',' || c == ' ') { c = '_'; }
        });
        return tbl_name;
    }
    void call_function_and_expect(const char* fname, data_type type, data_value expected) {
        auto msg = _e.execute_cql(format("select {}(value) from {}", fname, table_name())).get0();
        assert_that(msg).is_rows()
            .with_size(1)
            .with_column_types({type})
            .with_row({
                {expected.serialize()}
            });
    }
public:
    template<typename... T>
    explicit aggregate_function_test(cql_test_env& e, shared_ptr<const abstract_type> column_type, T... sorted_values)
        : _e(e), _column_type(column_type), _sorted_values{data_value(sorted_values)...}
    {
        const auto cf_name = table_name();
        _e.create_table([column_type, cf_name] (sstring ks_name) {
            return schema({}, ks_name, cf_name,
                {{"pk", utf8_type}}, {{"ck", int32_type}}, {{"value", column_type}}, {}, utf8_type);
        }).get();

        auto prepared = _e.prepare(format("insert into {} (pk, ck, value) values ('key1', ?, ?)", cf_name)).get0();
        for (int i = 0; i < (int)_sorted_values.size(); i++) {
            const auto& value = _sorted_values[i];
            BOOST_ASSERT(&*value.type() == &*_column_type);
            std::vector<cql3::raw_value> raw_values {
                cql3::raw_value::make_value(int32_type->decompose(int32_t(i))),
                cql3::raw_value::make_value(value.serialize())
            };
            _e.execute_prepared(prepared, std::move(raw_values)).get();
        }
    }
    aggregate_function_test& test_min() {
        call_function_and_expect("min", _column_type, _sorted_values.front());
        return *this;
    }
    aggregate_function_test& test_max() {
        call_function_and_expect("max", _column_type, _sorted_values.back());
        return *this;
    }
    aggregate_function_test& test_count() {
        call_function_and_expect("count", long_type, int64_t(_sorted_values.size()));
        return *this;
    }
    aggregate_function_test& test_sum(data_value expected_result) {
        call_function_and_expect("sum", _column_type, expected_result);
        return *this;
    }
    aggregate_function_test& test_avg(data_value expected_result) {
        call_function_and_expect("avg", _column_type, expected_result);
        return *this;
    }
    aggregate_function_test& test_min_max_count() {
        test_min();
        test_max();
        test_count();
        return *this;
    }
};

SEASTAR_TEST_CASE(test_aggregate_functions) {
    return do_with_cql_env_thread([] (cql_test_env& e) {
        // Numeric types
        aggregate_function_test(e, byte_type, int8_t(1), int8_t(2), int8_t(3))
            .test_min_max_count()
            .test_sum(int8_t(6))
            .test_avg(int8_t(2));
        aggregate_function_test(e, short_type, int16_t(1), int16_t(2), int16_t(3))
            .test_min_max_count()
            .test_sum(int16_t(6))
            .test_avg(int16_t(2));
        aggregate_function_test(e, int32_type, int32_t(1), int32_t(2), int32_t(3))
            .test_min_max_count()
            .test_sum(int32_t(6))
            .test_avg(int32_t(2));
        aggregate_function_test(e, long_type, int64_t(1), int64_t(2), int64_t(3))
            .test_min_max_count()
            .test_sum(int64_t(6))
            .test_avg(int64_t(2));

        aggregate_function_test(e, varint_type,
            boost::multiprecision::cpp_int(1),
            boost::multiprecision::cpp_int(2),
            boost::multiprecision::cpp_int(3)
        ).test_min_max_count()
            .test_sum(boost::multiprecision::cpp_int(6))
            .test_avg(boost::multiprecision::cpp_int(2));

        aggregate_function_test(e, decimal_type,
            big_decimal("1.0"),
            big_decimal("2.0"),
            big_decimal("3.0")
        ).test_min_max_count()
            .test_sum(big_decimal("6.0"))
            .test_avg(big_decimal("2.0"));

        aggregate_function_test(e, float_type, 1.0f, 2.0f, 3.0f)
            .test_min_max_count()
            .test_sum(6.0f)
            .test_avg(2.0f);
        aggregate_function_test(e, double_type, 1.0, 2.0, 3.0)
            .test_min_max_count()
            .test_sum(6.0)
            .test_avg(2.0);

        // Ordered types
        aggregate_function_test(e, utf8_type, sstring("abcd"), sstring("efgh"), sstring("ijkl"))
            .test_min_max_count();
        aggregate_function_test(e, bytes_type, bytes("abcd"), bytes("efgh"), bytes("ijkl"))
            .test_min_max_count();
        aggregate_function_test(e, ascii_type,
            ascii_native_type{"abcd"},
            ascii_native_type{"efgh"},
            ascii_native_type{"ijkl"}
        ).test_min_max_count();

        aggregate_function_test(e, simple_date_type,
            simple_date_native_type{1},
            simple_date_native_type{2},
            simple_date_native_type{3}
        ).test_min_max_count();

        const db_clock::time_point now = db_clock::now();
        aggregate_function_test(e, timestamp_type,
            now,
            now + std::chrono::seconds(1),
            now + std::chrono::seconds(2)
        ).test_min_max_count();

        aggregate_function_test(e, timeuuid_type,
            timeuuid_native_type{utils::UUID("00000000-0000-1000-0000-000000000000")},
            timeuuid_native_type{utils::UUID("00000000-0000-1000-0000-000000000001")},
            timeuuid_native_type{utils::UUID("00000000-0000-1000-0000-000000000002")}
        ).test_min_max_count();

        aggregate_function_test(e, time_type,
            time_native_type{std::chrono::duration_cast<std::chrono::nanoseconds>(
                    now.time_since_epoch() - std::chrono::seconds(1)).count()},
            time_native_type{std::chrono::duration_cast<std::chrono::nanoseconds>(
                    now.time_since_epoch()).count()},
            time_native_type{std::chrono::duration_cast<std::chrono::nanoseconds>(
                    now.time_since_epoch() + std::chrono::seconds(1)).count()}
        ).test_min_max_count();

        aggregate_function_test(e, uuid_type,
            utils::UUID("00000000-0000-1000-0000-000000000000"),
            utils::UUID("00000000-0000-1000-0000-000000000001"),
            utils::UUID("00000000-0000-1000-0000-000000000002")
        ).test_min_max_count();

        aggregate_function_test(e, boolean_type, false, true).test_min_max_count();

        aggregate_function_test(e, inet_addr_type,
            net::inet_address("0.0.0.0"),
            net::inet_address("::"),
            net::inet_address("::1"),
            net::inet_address("0.0.0.1"),
            net::inet_address("1::1"),
            net::inet_address("1.0.0.1")
        ).test_min_max_count();

        auto list_type_int = list_type_impl::get_instance(int32_type, false);
        aggregate_function_test(e, list_type_int,
            make_list_value(list_type_int, {1, 2, 3}),
            make_list_value(list_type_int, {1, 2, 4}),
            make_list_value(list_type_int, {2, 2, 3})
        ).test_min_max_count();

        auto set_type_int = set_type_impl::get_instance(int32_type, false);
        aggregate_function_test(e, set_type_int,
            make_set_value(set_type_int, {1, 2, 3}),
            make_set_value(set_type_int, {1, 2, 4}),
            make_set_value(set_type_int, {2, 3, 4})
        ).test_min_max_count();

        auto tuple_type_int_text = tuple_type_impl::get_instance({int32_type, utf8_type});
        aggregate_function_test(e, tuple_type_int_text,
            make_tuple_value(tuple_type_int_text, {1, "aaa"}),
            make_tuple_value(tuple_type_int_text, {1, "bbb"}),
            make_tuple_value(tuple_type_int_text, {2, "aaa"})
        ).test_min_max_count();

        auto map_type_int_text = map_type_impl::get_instance(int32_type, utf8_type, false);
        aggregate_function_test(e, map_type_int_text,
            make_map_value(map_type_int_text, {std::make_pair(data_value(1), data_value("asdf"))}),
            make_map_value(map_type_int_text, {std::make_pair(data_value(2), data_value("asdf"))}),
            make_map_value(map_type_int_text, {std::make_pair(data_value(2), data_value("bsdf"))})
        ).test_min_max_count();
    });
}

static const api::timestamp_type the_timestamp = 123456789;
SEASTAR_TEST_CASE(test_writetime_and_ttl) {
    return do_with_cql_env([] (cql_test_env& e) {
        return e.execute_cql("create table cf (p1 varchar primary key, i int, fc frozen<set<int>>, c set<int>);").discard_result().then([&e] {
            auto q = format("insert into cf (p1, i) values ('key1', 1) using timestamp {:d};", the_timestamp);
            return e.execute_cql(q).discard_result();
        }).then([&e] {
            return e.execute_cql("select writetime(i) from cf where p1 in ('key1');");
        }).then([&e] (shared_ptr<cql_transport::messages::result_message> msg) {
            assert_that(msg).is_rows()
                .with_rows({{
                     {long_type->decompose(int64_t(the_timestamp))},
                 }});
        }).then([&e] {
            return async([&e] {
                auto ts1 = the_timestamp + 1;
                e.execute_cql(format("UPDATE cf USING TIMESTAMP {:d} SET fc = {{1}}, c = {{2}} WHERE p1 = 'key1'", ts1)).get();
                auto msg1 = e.execute_cql("SELECT writetime(fc) FROM cf").get0();
                assert_that(msg1).is_rows()
                    .with_rows({{
                         {long_type->decompose(int64_t(ts1))},
                     }});
                auto msg2f = futurize_apply([&] { return e.execute_cql("SELECT writetime(c) FROM cf"); });
                msg2f.wait();
                assert_that_failed(msg2f);
            });
        });
    });
}

SEASTAR_TEST_CASE(test_time_overflow_with_default_ttl) {
    return do_with_cql_env_thread([] (cql_test_env& e) {
        auto verify = [&e] (int value, bool bypass_cache) -> future<> {
            auto sq = format("select i from cf where p1 = 'key1' {};", bypass_cache ? "bypass cache" : "");
            return e.execute_cql(sq).then([value] (shared_ptr<cql_transport::messages::result_message> msg) {
                assert_that(msg).is_rows()
                    .with_size(1)
                    .with_row({
                         {int32_type->decompose(value)},
                     });
            });
        };

        auto cr = format("create table cf (p1 varchar primary key, i int) with default_time_to_live = {:d};", max_ttl.count());
        e.execute_cql(cr).get();
        auto q = format("insert into cf (p1, i) values ('key1', 1);");
        e.execute_cql(q).get();
        e.require_column_has_value("cf", {sstring("key1")}, {}, "i", 1).get();
        verify(1, false).get();
        verify(1, true).get();
        e.execute_cql("update cf set i = 2 where p1 = 'key1';").get();
        verify(2, true).get();
        verify(2, false).get();
    });
}

SEASTAR_TEST_CASE(test_time_overflow_using_ttl) {
    return do_with_cql_env_thread([] (cql_test_env& e) {
        auto verify = [&e] (int value, bool bypass_cache) -> future<> {
            auto sq = format("select i from cf where p1 = 'key1' {};", bypass_cache ? "bypass cache" : "");
            return e.execute_cql(sq).then([value] (shared_ptr<cql_transport::messages::result_message> msg) {
                assert_that(msg).is_rows()
                    .with_size(1)
                    .with_row({
                         {int32_type->decompose(value)},
                     });
            });
        };

        auto cr = "create table cf (p1 varchar primary key, i int);";
        e.execute_cql(cr).get();
        auto q = format("insert into cf (p1, i) values ('key1', 1) using ttl {:d};", max_ttl.count());
        e.execute_cql(q).get();
        e.require_column_has_value("cf", {sstring("key1")}, {}, "i", 1).get();
        verify(1, true).get();
        verify(1, false).get();
        q = format("insert into cf (p1, i) values ('key2', 0);");
        e.execute_cql(q).get();
        q = format("update cf using ttl {:d} set i = 2 where p1 = 'key2';", max_ttl.count());
        e.execute_cql(q).get();
        e.require_column_has_value("cf", {sstring("key2")}, {}, "i", 2).get();
        verify(1, false).get();
        verify(1, true).get();
    });
}

SEASTAR_TEST_CASE(test_batch) {
    return do_with_cql_env([] (cql_test_env& e) {
        return e.execute_cql("create table cf (p1 varchar, c1 int, r1 int, PRIMARY KEY (p1, c1));").discard_result().then([&e] {
            return e.execute_cql(
                    "begin unlogged batch \n"
                    "  insert into cf (p1, c1, r1) values ('key1', 1, 100); \n"
                    "  insert into cf (p1, c1, r1) values ('key1', 2, 200); \n"
                    "apply batch;"
                    ).discard_result();
        }).then([&e] {
            return e.require_column_has_value("cf", {sstring("key1")}, {1}, "r1", 100);
        }).then([&e] {
            return e.require_column_has_value("cf", {sstring("key1")}, {2}, "r1", 200);
        });
    });
}

SEASTAR_TEST_CASE(test_tuples) {
    auto make_tt = [] { return tuple_type_impl::get_instance({int32_type, long_type, utf8_type}); };
    auto tt = make_tt();
    return do_with_cql_env([tt, make_tt] (cql_test_env& e) {
        return e.create_table([make_tt] (sstring ks_name) {
            // this runs on all cores, so create a local tt for each core:
            auto tt = make_tt();
            // CQL: "create table cf (id int primary key, t tuple<int, bigint, text>);
            return schema({}, ks_name, "cf",
                {{"id", int32_type}}, {}, {{"t", tt}}, {}, utf8_type);
        }).then([&e] {
            return e.execute_cql("insert into cf (id, t) values (1, (1001, 2001, 'abc1'));").discard_result();
        }).then([&e] {
            return e.execute_cql("select t from cf where id = 1;");
        }).then([&e, tt] (shared_ptr<cql_transport::messages::result_message> msg) {
            assert_that(msg).is_rows()
                .with_rows({{
                     {tt->decompose(make_tuple_value(tt, tuple_type_impl::native_type({int32_t(1001), int64_t(2001), sstring("abc1")})))},
                }});
            return e.execute_cql("create table cf2 (p1 int PRIMARY KEY, r1 tuple<int, bigint, text>)").discard_result();
        }).then([&e] {
            return e.execute_cql("insert into cf2 (p1, r1) values (1, (1, 2, 'abc'));").discard_result();
        }).then([&e] {
            return e.execute_cql("select * from cf2 where p1 = 1;");
        }).then([&e, tt] (shared_ptr<cql_transport::messages::result_message> msg) {
            assert_that(msg).is_rows().with_rows({
                { int32_type->decompose(int32_t(1)), tt->decompose(make_tuple_value(tt, tuple_type_impl::native_type({int32_t(1), int64_t(2), sstring("abc")}))) }
            });
        });
    });
}

namespace {

using std::experimental::source_location;

auto validate_request_failure(
        cql_test_env& env,
        const sstring& request,
        const sstring& expected_message,
        const source_location& loc = source_location::current()) {
    return futurize_apply([&] { return env.execute_cql(request); })
        .then_wrapped([expected_message, loc] (future<shared_ptr<cql_transport::messages::result_message>> f) {
                          BOOST_REQUIRE_EXCEPTION(f.get(),
                                                  exceptions::invalid_request_exception,
                                                  exception_predicate::message_equals(expected_message, loc));
                      });
};

} // anonymous namespace

//
// Since durations don't have a well-defined ordering on their semantic value, a number of restrictions exist on their
// use.
//
SEASTAR_TEST_CASE(test_duration_restrictions) {
    return do_with_cql_env([&] (cql_test_env& env) {
        return make_ready_future<>().then([&] {
            // Disallow "direct" use of durations in ordered collection types to avoid user confusion when their
            // ordering doesn't match expectations.
            return make_ready_future<>().then([&] {
                return validate_request_failure(
                        env,
                        "create type my_type (a set<duration>);",
                        "Durations are not allowed inside sets: set<duration>");
            }).then([&] {
                return validate_request_failure(
                        env,
                        "create type my_type (a map<duration, int>);",
                        "Durations are not allowed as map keys: map<duration, int>");
            });
        }).then([&] {
            // Disallow any type referring to a duration from being used in a primary key of a table or a materialized
            // view.
            return make_ready_future<>().then([&] {
                return validate_request_failure(
                        env,
                        "create table my_table (direct_key duration PRIMARY KEY);",
                        "duration type is not supported for PRIMARY KEY part direct_key");
            }).then([&] {
                return validate_request_failure(
                        env,
                        "create table my_table (collection_key frozen<list<duration>> PRIMARY KEY);",
                        "duration type is not supported for PRIMARY KEY part collection_key");
            }).then([&] {
                return env.execute_cql("create type my_type0 (span duration);").discard_result().then([&] {
                    return validate_request_failure(
                            env,
                            "create table my_table (udt_key frozen<my_type0> PRIMARY KEY);",
                            "duration type is not supported for PRIMARY KEY part udt_key");
                });
            }).then([&] {
                return validate_request_failure(
                        env,
                        "create table my_table (tuple_key tuple<int, duration, int> PRIMARY KEY);",
                        "duration type is not supported for PRIMARY KEY part tuple_key");
            }).then([&] {
                return validate_request_failure(
                        env,
                        "create table my_table (a int, b duration, PRIMARY KEY ((a), b)) WITH CLUSTERING ORDER BY (b DESC);",
                        "duration type is not supported for PRIMARY KEY part b");
            }).then([&] {
                return env.execute_cql("create table my_table0 (key int PRIMARY KEY, name text, span duration);")
                        .discard_result().then([&] {
                            return validate_request_failure(
                                    env,
                                    "create materialized view my_mv as"
                                    " select * from my_table0 "
                                    " primary key (key, span);",
                                    "Cannot use Duration column 'span' in PRIMARY KEY of materialized view");
                        });
            });
        }).then([&] {
            // Disallow creating secondary indexes on durations.
            return validate_request_failure(
                    env,
                    "create index my_index on my_table0 (span);",
                    "Secondary indexes are not supported on duration columns");
        }).then([&] {
            // Disallow slice-based restrictions and conditions on durations.
            //
            // Note that multi-column restrictions are only supported on clustering columns (which cannot be `duration`)
            // and that multi-column conditions are not supported in the grammar.
            return make_ready_future<>().then([&] {
                return validate_request_failure(
                        env,
                        "select * from my_table0 where key = 0 and span < 3d;",
                        "Slice restrictions are not supported on duration columns");
            }).then([&] {
                return validate_request_failure(
                        env,
                        "update my_table0 set name = 'joe' where key = 0 if span >= 5m",
                        "Slice conditions are not supported on durations");
            });
        });
    });
}

SEASTAR_TEST_CASE(test_select_multiple_ranges) {
    return do_with_cql_env([] (cql_test_env& e) {
        return e.execute_cql("create table cf (p1 varchar, r1 int, PRIMARY KEY (p1));").discard_result().then([&e] {
            return e.execute_cql(
                    "begin unlogged batch \n"
                    "  insert into cf (p1, r1) values ('key1', 100); \n"
                    "  insert into cf (p1, r1) values ('key2', 200); \n"
                    "apply batch;"
            ).discard_result();
        }).then([&e] {
            return e.execute_cql("select r1 from cf where p1 in ('key1', 'key2');");
        }).then([&e] (shared_ptr<cql_transport::messages::result_message> msg) {
            assert_that(msg).is_rows().with_size(2).with_row({
                {int32_type->decompose(100)}
            }).with_row({
                {int32_type->decompose(200)}
            });

        });
    });
}

SEASTAR_TEST_CASE(test_validate_keyspace) {
    return do_with_cql_env([] (cql_test_env& e) {
        return make_ready_future<>().then([&e] {
            return e.execute_cql("create keyspace kkkkkkkkkkkkkkkkkkkkkkkkkkkkkkkkkkkkkkkkkkssssssssssssssssssssssssssssssssssssssssssssss with replication = { 'class' : 'SimpleStrategy', 'replication_factor' : 1 };");
        }).then_wrapped([&e] (future<shared_ptr<cql_transport::messages::result_message>> f) {
            assert_that_failed(f);
            return e.execute_cql("create keyspace ks3-1 with replication = { 'class' : 'SimpleStrategy', 'replication_factor' : 1 };");
        }).then_wrapped([&e] (future<shared_ptr<cql_transport::messages::result_message>> f) {
            assert_that_failed(f);
            return e.execute_cql("create keyspace ks3 with replication = { 'replication_factor' : 1 };");
        }).then_wrapped([&e] (future<shared_ptr<cql_transport::messages::result_message>> f) {
            assert_that_failed(f);
            return e.execute_cql("create keyspace ks3 with rreplication = { 'class' : 'SimpleStrategy', 'replication_factor' : 1 };");
        }).then_wrapped([&e] (future<shared_ptr<cql_transport::messages::result_message>> f) {
            assert_that_failed(f);
            return e.execute_cql("create keyspace SyStEm with replication = { 'class' : 'SimpleStrategy', 'replication_factor' : 1 };");
        }).then_wrapped([&e] (future<shared_ptr<cql_transport::messages::result_message>> f) {
            assert_that_failed(f);
        });
    });
}

SEASTAR_TEST_CASE(test_validate_table) {
    return do_with_cql_env([] (cql_test_env& e) {
        return make_ready_future<>().then([&e] {
            return e.execute_cql("create table ttttttttttttttttttttttttttttttttttttttttbbbbbbbbbbbbbbbbbbbbbbbbbbbbbbbbbbbbb (foo text PRIMARY KEY, bar text);");
        }).then_wrapped([&e] (future<shared_ptr<cql_transport::messages::result_message>> f) {
            assert_that_failed(f);
            return e.execute_cql("create table tb (foo text PRIMARY KEY, foo text);");
        }).then_wrapped([&e] (future<shared_ptr<cql_transport::messages::result_message>> f) {
            assert_that_failed(f);
            return e.execute_cql("create table tb-1 (foo text PRIMARY KEY, bar text);");
        }).then_wrapped([&e] (future<shared_ptr<cql_transport::messages::result_message>> f) {
            assert_that_failed(f);
            return e.execute_cql("create table tb (foo text, bar text);");
        }).then_wrapped([&e] (future<shared_ptr<cql_transport::messages::result_message>> f) {
            assert_that_failed(f);
            return e.execute_cql("create table tb (foo text PRIMARY KEY, bar text PRIMARY KEY);");
        }).then_wrapped([&e] (future<shared_ptr<cql_transport::messages::result_message>> f) {
            assert_that_failed(f);
            return e.execute_cql("create table tb (foo text PRIMARY KEY, bar text) with commment = 'aaaa';");
        }).then_wrapped([&e] (future<shared_ptr<cql_transport::messages::result_message>> f) {
            assert_that_failed(f);
            return e.execute_cql("create table tb (foo text PRIMARY KEY, bar text) with min_index_interval = -1;");
        }).then_wrapped([&e] (future<shared_ptr<cql_transport::messages::result_message>> f) {
            assert_that_failed(f);
            return e.execute_cql("create table tb (foo text PRIMARY KEY, bar text) with min_index_interval = 1024 and max_index_interval = 128;");
        }).then_wrapped([&e] (future<shared_ptr<cql_transport::messages::result_message>> f) {
            assert_that_failed(f);
        });
    });
}

SEASTAR_TEST_CASE(test_table_compression) {
    return do_with_cql_env_thread([] (cql_test_env& e) {
        e.execute_cql("create table tb1 (foo text PRIMARY KEY, bar text) with compression = { };").get();
        e.require_table_exists("ks", "tb1").get();
        BOOST_REQUIRE(e.local_db().find_schema("ks", "tb1")->get_compressor_params().get_compressor() == nullptr);

        e.execute_cql("create table tb5 (foo text PRIMARY KEY, bar text) with compression = { 'sstable_compression' : '' };").get();
        e.require_table_exists("ks", "tb5").get();
        BOOST_REQUIRE(e.local_db().find_schema("ks", "tb5")->get_compressor_params().get_compressor() == nullptr);

        BOOST_REQUIRE_THROW(e.execute_cql(
                "create table tb2 (foo text PRIMARY KEY, bar text) with compression = { 'sstable_compression' : 'LossyCompressor' };"),
                std::exception);
        BOOST_REQUIRE_THROW(e.execute_cql(
                "create table tb2 (foo text PRIMARY KEY, bar text) with compression = { 'sstable_compression' : 'LZ4Compressor', 'chunk_length_kb' : -1 };"),
                std::exception);
        BOOST_REQUIRE_THROW(e.execute_cql(
                "create table tb2 (foo text PRIMARY KEY, bar text) with compression = { 'sstable_compression' : 'LZ4Compressor', 'chunk_length_kb' : 3 };"),
                std::exception);

        e.execute_cql("create table tb2 (foo text PRIMARY KEY, bar text) with compression = { 'sstable_compression' : 'LZ4Compressor', 'chunk_length_kb' : 2 };").get();
        e.require_table_exists("ks", "tb2").get();
        BOOST_REQUIRE(e.local_db().find_schema("ks", "tb2")->get_compressor_params().get_compressor() == compressor::lz4);
        BOOST_REQUIRE(e.local_db().find_schema("ks", "tb2")->get_compressor_params().chunk_length() == 2 * 1024);

        e.execute_cql("create table tb3 (foo text PRIMARY KEY, bar text) with compression = { 'sstable_compression' : 'DeflateCompressor' };").get();
        e.require_table_exists("ks", "tb3").get();
        BOOST_REQUIRE(e.local_db().find_schema("ks", "tb3")->get_compressor_params().get_compressor() == compressor::deflate);

        e.execute_cql("create table tb4 (foo text PRIMARY KEY, bar text) with compression = { 'sstable_compression' : 'org.apache.cassandra.io.compress.DeflateCompressor' };").get();
        e.require_table_exists("ks", "tb4").get();
        BOOST_REQUIRE(e.local_db().find_schema("ks", "tb4")->get_compressor_params().get_compressor() == compressor::deflate);

        e.execute_cql("create table tb6 (foo text PRIMARY KEY, bar text);").get();
        e.require_table_exists("ks", "tb6").get();
        BOOST_REQUIRE(e.local_db().find_schema("ks", "tb6")->get_compressor_params().get_compressor() == compressor::lz4);
    });
}

SEASTAR_TEST_CASE(test_ttl) {
    return do_with_cql_env([] (cql_test_env& e) {
        auto make_my_list_type = [] { return list_type_impl::get_instance(utf8_type, true); };
        auto my_list_type = make_my_list_type();
        return e.create_table([make_my_list_type] (sstring ks_name) {
            return schema({}, ks_name, "cf",
                {{"p1", utf8_type}}, {}, {{"r1", utf8_type}, {"r2", utf8_type}, {"r3", make_my_list_type()}}, {}, utf8_type);
        }).then([&e] {
            return e.execute_cql(
                "update cf using ttl 100000 set r1 = 'value1_1', r3 = ['a', 'b', 'c'] where p1 = 'key1';").discard_result();
        }).then([&e] {
            return e.execute_cql(
                "update cf using ttl 100 set r1 = 'value1_3', r3 = ['a', 'b', 'c'] where p1 = 'key3';").discard_result();
        }).then([&e] {
            return e.execute_cql("update cf using ttl 100 set r3[1] = 'b' where p1 = 'key1';").discard_result();
        }).then([&e] {
            return e.execute_cql("update cf using ttl 100 set r1 = 'value1_2' where p1 = 'key2';").discard_result();
        }).then([&e] {
            return e.execute_cql("insert into cf (p1, r2) values ('key2', 'value2_2');").discard_result();
        }).then([&e, my_list_type] {
            return e.execute_cql("select r1 from cf;").then([](shared_ptr<cql_transport::messages::result_message> msg) {
                assert_that(msg).is_rows().with_size(3)
                    .with_row({utf8_type->decompose(sstring("value1_1"))})
                    .with_row({utf8_type->decompose(sstring("value1_2"))})
                    .with_row({utf8_type->decompose(sstring("value1_3"))});
            });
        }).then([&e, my_list_type] {
            return e.execute_cql("select r3 from cf where p1 = 'key1';").then([my_list_type] (shared_ptr<cql_transport::messages::result_message> msg) {
                auto my_list_type = list_type_impl::get_instance(utf8_type, true);
                assert_that(msg).is_rows().with_rows({
                    {my_list_type->decompose(make_list_value(my_list_type, list_type_impl::native_type{{sstring("a"), sstring("b"), sstring("c")}}))}
                });
            });
        }).then([&e] {
            forward_jump_clocks(200s);
            return e.execute_cql("select r1, r2 from cf;").then([](shared_ptr<cql_transport::messages::result_message> msg) {
                assert_that(msg).is_rows().with_size(2)
                    .with_row({{}, utf8_type->decompose(sstring("value2_2"))})
                    .with_row({utf8_type->decompose(sstring("value1_1")), {}});
            });
        }).then([&e] {
            return e.execute_cql("select r2 from cf;").then([] (shared_ptr<cql_transport::messages::result_message> msg) {
                assert_that(msg).is_rows().with_size(2)
                    .with_row({ utf8_type->decompose(sstring("value2_2")) })
                    .with_row({ {} });
            });
        }).then([&e] {
            return e.execute_cql("select r1 from cf;").then([] (shared_ptr<cql_transport::messages::result_message> msg) {
                assert_that(msg).is_rows().with_size(2)
                    .with_row({ {} })
                    .with_row({ utf8_type->decompose(sstring("value1_1")) });
            });
        }).then([&e, my_list_type] {
            return e.execute_cql("select r3 from cf where p1 = 'key1';").then([] (shared_ptr<cql_transport::messages::result_message> msg) {
                auto my_list_type = list_type_impl::get_instance(utf8_type, true);
                assert_that(msg).is_rows().with_rows({
                    {my_list_type->decompose(make_list_value(my_list_type, list_type_impl::native_type{{sstring("a"), sstring("c")}}))}
                });
            });
        }).then([&e] {
            return e.execute_cql("create table cf2 (p1 text PRIMARY KEY, r1 text, r2 text);").discard_result();
        }).then([&e] {
            return e.execute_cql("insert into cf2 (p1, r1) values ('foo', 'bar') using ttl 500;").discard_result();
        }).then([&e] {
            return e.execute_cql("select p1, r1 from cf2 where p1 = 'foo';").then([] (shared_ptr<cql_transport::messages::result_message> msg) {
                assert_that(msg).is_rows().with_rows({
                    {utf8_type->decompose(sstring("foo")), utf8_type->decompose(sstring("bar"))}
                });
            });
        }).then([&e] {
            forward_jump_clocks(600s);
            return e.execute_cql("select p1, r1 from cf2 where p1 = 'foo';").then([] (shared_ptr<cql_transport::messages::result_message> msg) {
                assert_that(msg).is_rows().with_rows({ });
            });
        }).then([&e] {
            return e.execute_cql("select p1, r1 from cf2;").then([] (shared_ptr<cql_transport::messages::result_message> msg) {
                assert_that(msg).is_rows().with_rows({ });
            });
        }).then([&e] {
            return e.execute_cql("select count(*) from cf2;").then([] (shared_ptr<cql_transport::messages::result_message> msg) {
                assert_that(msg).is_rows().with_rows({
                    {long_type->decompose(int64_t(0))}
                });
            });
        }).then([&e] {
            return e.execute_cql("insert into cf2 (p1, r1) values ('foo', 'bar') using ttl 500;").discard_result();
        }).then([&e] {
            return e.execute_cql("update cf2 set r1 = null where p1 = 'foo';").discard_result();
        }).then([&e] {
            return e.execute_cql("select p1, r1 from cf2 where p1 = 'foo';").then([] (shared_ptr<cql_transport::messages::result_message> msg) {
                assert_that(msg).is_rows().with_rows({
                    {utf8_type->decompose(sstring("foo")), { }}
                });
            });
        }).then([&e] {
            forward_jump_clocks(600s);
            return e.execute_cql("select p1, r1 from cf2 where p1 = 'foo';").then([] (shared_ptr<cql_transport::messages::result_message> msg) {
                assert_that(msg).is_rows().with_rows({ });
            });
        }).then([&e] {
            return e.execute_cql("insert into cf2 (p1, r1) values ('foo', 'bar') using ttl 500;").discard_result();
        }).then([&e] {
            return e.execute_cql("insert into cf2 (p1, r2) values ('foo', null);").discard_result();
        }).then([&e] {
            forward_jump_clocks(600s);
            return e.execute_cql("select p1, r1 from cf2 where p1 = 'foo';").then([] (shared_ptr<cql_transport::messages::result_message> msg) {
                assert_that(msg).is_rows().with_rows({
                    {utf8_type->decompose(sstring("foo")), { }}
                });
            });
        });
    });
}

SEASTAR_TEST_CASE(test_types) {
    return do_with_cql_env_thread([] (cql_test_env& e) {
        e.execute_cql(
            "CREATE TABLE all_types ("
                "    a ascii PRIMARY KEY,"
                "    b bigint,"
                "    c blob,"
                "    d boolean,"
                "    e double,"
                "    f float,"
                "    g inet,"
                "    h int,"
                "    i text,"
                "    j timestamp,"
                "    k timeuuid,"
                "    l uuid,"
                "    m varchar,"
                "    n varint,"
                "    o decimal,"
                "    p tinyint,"
                "    q smallint,"
                "    r date,"
                "    s time,"
                "    u duration,"
                ");").get();
        e.require_table_exists("ks", "all_types").get();

        e.execute_cql(
            "INSERT INTO all_types (a, b, c, d, e, f, g, h, i, j, k, l, m, n, o, p, q, r, s, u) VALUES ("
                "    'ascii',"
                "    123456789,"
                "    0xdeadbeef,"
                "    true,"
                "    3.14,"
                "    3.14,"
                "    '127.0.0.1',"
                "    3,"
                "    'zażółć gęślą jaźń',"
                "    '2001-10-18 14:15:55.134+0000',"
                "    d2177dd0-eaa2-11de-a572-001b779c76e3,"
                "    d2177dd0-eaa2-11de-a572-001b779c76e3,"
                "    'varchar',"
                "    123,"
                "    1.23,"
                "    3,"
                "    3,"
                "    '1970-01-02',"
                "    '00:00:00.000000001',"
                "    1y2mo3w4d5h6m7s8ms9us10ns"
                ");").get();

        {
            auto msg = e.execute_cql("SELECT * FROM all_types WHERE a = 'ascii'").get0();
            struct tm t = { 0 };
            t.tm_year = 2001 - 1900;
            t.tm_mon = 10 - 1;
            t.tm_mday = 18;
            t.tm_hour = 14;
            t.tm_min = 15;
            t.tm_sec = 55;
            auto tp = db_clock::from_time_t(timegm(&t)) + std::chrono::milliseconds(134);
            assert_that(msg).is_rows().with_rows({
                {
                    ascii_type->decompose(sstring("ascii")), long_type->decompose(123456789l),
                    from_hex("deadbeef"), boolean_type->decompose(true),
                    double_type->decompose(3.14), float_type->decompose(3.14f),
                    inet_addr_type->decompose(net::inet_address("127.0.0.1")),
                    int32_type->decompose(3), utf8_type->decompose(sstring("zażółć gęślą jaźń")),
                    timestamp_type->decompose(tp),
                    timeuuid_type->decompose(utils::UUID(sstring("d2177dd0-eaa2-11de-a572-001b779c76e3"))),
                    uuid_type->decompose(utils::UUID(sstring("d2177dd0-eaa2-11de-a572-001b779c76e3"))),
                    utf8_type->decompose(sstring("varchar")), varint_type->decompose(boost::multiprecision::cpp_int(123)),
                    decimal_type->decompose(big_decimal { 2, boost::multiprecision::cpp_int(123) }),
                    byte_type->decompose(int8_t(3)),
                    short_type->decompose(int16_t(3)),
                    serialized(simple_date_native_type{0x80000001}),
                    time_type->decompose(int64_t(0x0000000000000001)),
                    duration_type->decompose(cql_duration("1y2mo3w4d5h6m7s8ms9us10ns"))
                }
            });
        }

        e.execute_cql(
            "INSERT INTO all_types (a, b, c, d, e, f, g, h, i, j, k, l, m, n, o, p, q, r, s, u) VALUES ("
                "    blobAsAscii(asciiAsBlob('ascii2')),"
                "    blobAsBigint(bigintAsBlob(123456789)),"
                "    bigintAsBlob(12),"
                "    blobAsBoolean(booleanAsBlob(true)),"
                "    blobAsDouble(doubleAsBlob(3.14)),"
                "    blobAsFloat(floatAsBlob(3.14)),"
                "    blobAsInet(inetAsBlob('127.0.0.1')),"
                "    blobAsInt(intAsBlob(3)),"
                "    blobAsText(textAsBlob('zażółć gęślą jaźń')),"
                "    blobAsTimestamp(timestampAsBlob('2001-10-18 14:15:55.134+0000')),"
                "    blobAsTimeuuid(timeuuidAsBlob(d2177dd0-eaa2-11de-a572-001b779c76e3)),"
                "    blobAsUuid(uuidAsBlob(d2177dd0-eaa2-11de-a572-001b779c76e3)),"
                "    blobAsVarchar(varcharAsBlob('varchar')), blobAsVarint(varintAsBlob(123)),"
                "    blobAsDecimal(decimalAsBlob(1.23)),"
                "    blobAsTinyint(tinyintAsBlob(3)),"
                "    blobAsSmallint(smallintAsBlob(3)),"
                "    blobAsDate(dateAsBlob('1970-01-02')),"
                "    blobAsTime(timeAsBlob('00:00:00.000000001')),"
                "    blobAsDuration(durationAsBlob(10y9mo8w7d6h5m4s3ms2us1ns))"
                ");").get();

        {
            auto msg = e.execute_cql("SELECT * FROM all_types WHERE a = 'ascii2'").get0();
            struct tm t = {0};
            t.tm_year = 2001 - 1900;
            t.tm_mon = 10 - 1;
            t.tm_mday = 18;
            t.tm_hour = 14;
            t.tm_min = 15;
            t.tm_sec = 55;
            auto tp = db_clock::from_time_t(timegm(&t)) + std::chrono::milliseconds(134);
            assert_that(msg).is_rows().with_rows({
                {
                    ascii_type->decompose(sstring("ascii2")), long_type->decompose(123456789l),
                    from_hex("000000000000000c"), boolean_type->decompose(true),
                    double_type->decompose(3.14), float_type->decompose(3.14f),
                    inet_addr_type->decompose(net::inet_address("127.0.0.1")),
                    int32_type->decompose(3), utf8_type->decompose(sstring("zażółć gęślą jaźń")),
                    timestamp_type->decompose(tp),
                    timeuuid_type->decompose(utils::UUID(sstring("d2177dd0-eaa2-11de-a572-001b779c76e3"))),
                    uuid_type->decompose(utils::UUID(sstring("d2177dd0-eaa2-11de-a572-001b779c76e3"))),
                    utf8_type->decompose(sstring("varchar")), varint_type->decompose(boost::multiprecision::cpp_int(123)),
                    decimal_type->decompose(big_decimal { 2, boost::multiprecision::cpp_int(123) }),
                    byte_type->decompose(int8_t(3)),
                    short_type->decompose(int16_t(3)),
                    serialized(simple_date_native_type{0x80000001}),
                    time_type->decompose(int64_t(0x0000000000000001)),
                    duration_type->decompose(cql_duration("10y9mo8w7d6h5m4s3ms2us1ns"))
                }
            });
        }
    });
}

SEASTAR_TEST_CASE(test_order_by) {
    return do_with_cql_env_thread([] (cql_test_env& e) {
        e.execute_cql("create table torder (p1 int, c1 int, c2 int, r1 int, r2 int, PRIMARY KEY(p1, c1, c2));").discard_result().get();
        e.require_table_exists("ks", "torder").get();

        e.execute_cql("insert into torder (p1, c1, c2, r1) values (0, 1, 2, 3);").get();
        e.execute_cql("insert into torder (p1, c1, c2, r1) values (0, 2, 1, 0);").get();

        {
            auto msg = e.execute_cql("select  c1, c2, r1 from torder where p1 = 0 order by c1 asc;").get0();
            assert_that(msg).is_rows().with_rows({
                {int32_type->decompose(1), int32_type->decompose(2), int32_type->decompose(3)},
                {int32_type->decompose(2), int32_type->decompose(1), int32_type->decompose(0)},
            });
        }
        {
            auto msg = e.execute_cql("select c1, c2, r1 from torder where p1 = 0 order by c1 desc;").get0();
            assert_that(msg).is_rows().with_rows({
                {int32_type->decompose(2), int32_type->decompose(1), int32_type->decompose(0)},
                {int32_type->decompose(1), int32_type->decompose(2), int32_type->decompose(3)},
            });
        }

        e.execute_cql("insert into torder (p1, c1, c2, r1) values (0, 1, 1, 4);").get();
        e.execute_cql("insert into torder (p1, c1, c2, r1) values (0, 2, 2, 5);").get();
        {
            auto msg = e.execute_cql("select c1, c2, r1 from torder where p1 = 0 order by c1 desc, c2 desc;").get0();
            assert_that(msg).is_rows().with_rows({
                {int32_type->decompose(2), int32_type->decompose(2), int32_type->decompose(5)},
                {int32_type->decompose(2), int32_type->decompose(1), int32_type->decompose(0)},
                {int32_type->decompose(1), int32_type->decompose(2), int32_type->decompose(3)},
                {int32_type->decompose(1), int32_type->decompose(1), int32_type->decompose(4)},
            });
        }

        e.execute_cql("insert into torder (p1, c1, c2, r1) values (1, 1, 0, 6);").get();
        e.execute_cql("insert into torder (p1, c1, c2, r1) values (1, 2, 3, 7);").get();

        {
            auto msg = e.execute_cql("select c1, c2, r1 from torder where p1 in (0, 1) order by c1 desc, c2 desc;").get0();
            assert_that(msg).is_rows().with_rows({
                {int32_type->decompose(2), int32_type->decompose(3), int32_type->decompose(7)},
                {int32_type->decompose(2), int32_type->decompose(2), int32_type->decompose(5)},
                {int32_type->decompose(2), int32_type->decompose(1), int32_type->decompose(0)},
                {int32_type->decompose(1), int32_type->decompose(2), int32_type->decompose(3)},
                {int32_type->decompose(1), int32_type->decompose(1), int32_type->decompose(4)},
                {int32_type->decompose(1), int32_type->decompose(0), int32_type->decompose(6)},
            });
        }

        {
            auto msg = e.execute_cql("select c1, c2, r1 from torder where p1 in (0, 1) order by c1 asc, c2 asc;").get0();
            assert_that(msg).is_rows().with_rows({
                {int32_type->decompose(1), int32_type->decompose(0), int32_type->decompose(6)},
                {int32_type->decompose(1), int32_type->decompose(1), int32_type->decompose(4)},
                {int32_type->decompose(1), int32_type->decompose(2), int32_type->decompose(3)},
                {int32_type->decompose(2), int32_type->decompose(1), int32_type->decompose(0)},
                {int32_type->decompose(2), int32_type->decompose(2), int32_type->decompose(5)},
                {int32_type->decompose(2), int32_type->decompose(3), int32_type->decompose(7)},
            });
        }

        {
            auto msg = e.execute_cql("select c1, c2, r1 from torder where p1 in (0, 1) and c1 < 2 order by c1 desc, c2 desc limit 1;").get0();
            assert_that(msg).is_rows().with_rows({
                {int32_type->decompose(1), int32_type->decompose(2), int32_type->decompose(3)},
            });
        }

        {
            auto msg = e.execute_cql("select c1, c2, r1 from torder where p1 in (0, 1) and c1 >= 2 order by c1 asc, c2 asc limit 1;").get0();
            assert_that(msg).is_rows().with_rows({
                {int32_type->decompose(2), int32_type->decompose(1), int32_type->decompose(0)},
            });
        }

        {
            auto msg = e.execute_cql("select c1, c2, r1 from torder where p1 in (0, 1) order by c1 desc, c2 desc limit 1;").get0();
            assert_that(msg).is_rows().with_rows({
                {int32_type->decompose(2), int32_type->decompose(3), int32_type->decompose(7)},
            });
        }

        {
            auto msg = e.execute_cql("select c1, c2, r1 from torder where p1 in (0, 1) order by c1 asc, c2 asc limit 1;").get0();
            assert_that(msg).is_rows().with_rows({
                {int32_type->decompose(1), int32_type->decompose(0), int32_type->decompose(6)},
            });
        }

        {
            auto msg = e.execute_cql("select c1, c2, r1 from torder where p1 = 0 and c1 > 1 order by c1 desc, c2 desc;").get0();
            assert_that(msg).is_rows().with_rows({
                {int32_type->decompose(2), int32_type->decompose(2), int32_type->decompose(5)},
                {int32_type->decompose(2), int32_type->decompose(1), int32_type->decompose(0)},
            });
        }

        {
            auto msg = e.execute_cql("select c1, c2, r1 from torder where p1 = 0 and c1 >= 2 order by c1 desc, c2 desc;").get0();
            assert_that(msg).is_rows().with_rows({
                {int32_type->decompose(2), int32_type->decompose(2), int32_type->decompose(5)},
                {int32_type->decompose(2), int32_type->decompose(1), int32_type->decompose(0)},
            });
        }

        {
            auto msg = e.execute_cql("select c1, c2, r1 from torder where p1 = 0 and c1 >= 2 order by c1 desc, c2 desc limit 1;").get0();
            assert_that(msg).is_rows().with_rows({
                {int32_type->decompose(2), int32_type->decompose(2), int32_type->decompose(5)},
            });
        }

        {
            auto msg = e.execute_cql("select c1, c2, r1 from torder where p1 = 0 order by c1 desc, c2 desc limit 1;").get0();
            assert_that(msg).is_rows().with_rows({
                {int32_type->decompose(2), int32_type->decompose(2), int32_type->decompose(5)},
            });

        }

        {
            auto msg = e.execute_cql("select c1, c2, r1 from torder where p1 = 0 and c1 > 1 order by c1 asc, c2 asc;").get0();
            assert_that(msg).is_rows().with_rows({
                {int32_type->decompose(2), int32_type->decompose(1), int32_type->decompose(0)},
                {int32_type->decompose(2), int32_type->decompose(2), int32_type->decompose(5)},
            });
        }

        {
            auto msg = e.execute_cql("select c1, c2, r1 from torder where p1 = 0 and c1 >= 2 order by c1 asc, c2 asc;").get0();
            assert_that(msg).is_rows().with_rows({
                {int32_type->decompose(2), int32_type->decompose(1), int32_type->decompose(0)},
                {int32_type->decompose(2), int32_type->decompose(2), int32_type->decompose(5)},
            });
        }

        {
            auto msg = e.execute_cql("select c1, c2, r1 from torder where p1 = 0 and c1 >= 2 order by c1 asc, c2 asc limit 1;").get0();
            assert_that(msg).is_rows().with_rows({
                {int32_type->decompose(2), int32_type->decompose(1), int32_type->decompose(0)},
            });
        }

        {
            auto msg = e.execute_cql("select c1, c2, r1 from torder where p1 = 0 order by c1 asc, c2 asc limit 1;").get0();
            assert_that(msg).is_rows().with_rows({
                {int32_type->decompose(1), int32_type->decompose(1), int32_type->decompose(4)},
            });
        }
    });
}

SEASTAR_TEST_CASE(test_order_by_validate) {
    return do_with_cql_env([] (cql_test_env& e) {
        return e.execute_cql("create table torderv (p1 int, c1 int, c2 int, r1 int, r2 int, PRIMARY KEY(p1, c1, c2));").discard_result().then([&e] {
            return e.execute_cql("select c2, r1 from torderv where p1 = 0 order by c desc;");
        }).then_wrapped([&e] (future<shared_ptr<cql_transport::messages::result_message>> f) {
            assert_that_failed(f);
            return e.execute_cql("select c2, r1 from torderv where p1 = 0 order by c2 desc;");
        }).then_wrapped([&e] (future<shared_ptr<cql_transport::messages::result_message>> f) {
            assert_that_failed(f);
            return e.execute_cql("select c2, r1 from torderv where p1 = 0 order by c1 desc, c2 asc;");
        }).then_wrapped([&e] (future<shared_ptr<cql_transport::messages::result_message>> f) {
            assert_that_failed(f);
            return e.execute_cql("select c2, r1 from torderv order by c1 asc;");
        }).then_wrapped([] (future<shared_ptr<cql_transport::messages::result_message>> f) {
            assert_that_failed(f);
        });
    });
}

SEASTAR_TEST_CASE(test_multi_column_restrictions) {
    return do_with_cql_env_thread([] (cql_test_env& e) {
        e.execute_cql("create table tmcr (p1 int, c1 int, c2 int, c3 int, r1 int, PRIMARY KEY (p1, c1, c2, c3));").get();
        e.require_table_exists("ks", "tmcr").get();
        e.execute_cql("insert into tmcr (p1, c1, c2, c3, r1) values (0, 0, 0, 0, 0);").get();
        e.execute_cql("insert into tmcr (p1, c1, c2, c3, r1) values (0, 0, 0, 1, 1);").get();
        e.execute_cql("insert into tmcr (p1, c1, c2, c3, r1) values (0, 0, 1, 0, 2);").get();
        e.execute_cql("insert into tmcr (p1, c1, c2, c3, r1) values (0, 0, 1, 1, 3);").get();
        e.execute_cql("insert into tmcr (p1, c1, c2, c3, r1) values (0, 1, 0, 0, 4);").get();
        e.execute_cql("insert into tmcr (p1, c1, c2, c3, r1) values (0, 1, 0, 1, 5);").get();
        e.execute_cql("insert into tmcr (p1, c1, c2, c3, r1) values (0, 1, 1, 0, 6);").get();
        e.execute_cql("insert into tmcr (p1, c1, c2, c3, r1) values (0, 1, 1, 1, 7);").get();
        {
            auto msg = e.execute_cql("select r1 from tmcr where p1 = 0 and (c1, c2, c3) = (0, 1, 1);").get0();
            assert_that(msg).is_rows().with_rows({
                {int32_type->decompose(3)},
            });
        }
        {
            auto msg = e.execute_cql("select r1 from tmcr where p1 = 0 and (c1, c2) = (0, 1);").get0();
            assert_that(msg).is_rows().with_rows({
                {int32_type->decompose(2)},
                {int32_type->decompose(3)},
            });
        }
        {
            auto msg = e.execute_cql("select r1 from tmcr where p1 = 0 and (c1, c2, c3) in ((0, 1, 0), (1, 0, 1), (0, 1, 0));").get0();
            assert_that(msg).is_rows().with_rows({
                {int32_type->decompose(2)},
                {int32_type->decompose(5)},
            });
        }
        {
            auto msg = e.execute_cql("select r1 from tmcr where p1 = 0 and (c1, c2) in ((0, 1), (1, 0), (0, 1));").get0();
            assert_that(msg).is_rows().with_rows({
                {int32_type->decompose(2)},
                {int32_type->decompose(3)},
                {int32_type->decompose(4)},
                {int32_type->decompose(5)},
            });
        }
        {
            auto msg = e.execute_cql("select r1 from tmcr where p1 = 0 and (c1, c2, c3) >= (1, 0, 1);").get0();
            assert_that(msg).is_rows().with_rows({
                {int32_type->decompose(5)},
                {int32_type->decompose(6)},
                {int32_type->decompose(7)},
            });
        }
        {
            auto msg = e.execute_cql("select r1 from tmcr where p1 = 0 and (c1, c2, c3) >= (0, 1, 1) and (c1, c2, c3) < (1, 1, 0);").get0();
            assert_that(msg).is_rows().with_rows({
                {int32_type->decompose(3)},
                {int32_type->decompose(4)},
                {int32_type->decompose(5)},
            });
        }
        {
            auto msg = e.execute_cql("select r1 from tmcr where p1 = 0 and (c1, c2) >= (0, 1) and (c1, c2, c3) < (1, 0, 1);").get0();
            assert_that(msg).is_rows().with_rows({
                {int32_type->decompose(2)},
                {int32_type->decompose(3)},
                {int32_type->decompose(4)},
            });
        }
        {
            auto msg = e.execute_cql("select r1 from tmcr where p1 = 0 and (c1, c2, c3) > (0, 1, 0) and (c1, c2) <= (0, 1);").get0();
            assert_that(msg).is_rows().with_rows({
                {int32_type->decompose(3)},
            });
        }
    });
}

SEASTAR_TEST_CASE(test_select_distinct) {
    return do_with_cql_env_thread([] (cql_test_env& e) {
        e.execute_cql("create table tsd (p1 int, c1 int, r1 int, PRIMARY KEY (p1, c1));").get();
        e.require_table_exists("ks", "tsd").get();
        e.execute_cql("insert into tsd (p1, c1, r1) values (0, 0, 0);").get();
        e.execute_cql("insert into tsd (p1, c1, r1) values (1, 1, 1);").get();
        e.execute_cql("insert into tsd (p1, c1, r1) values (1, 1, 2);").get();
        e.execute_cql("insert into tsd (p1, c1, r1) values (2, 2, 2);").get();
        e.execute_cql("insert into tsd (p1, c1, r1) values (2, 3, 3);").get();
        {
            auto msg = e.execute_cql("select distinct p1 from tsd;").get0();
            assert_that(msg).is_rows().with_size(3)
                .with_row({int32_type->decompose(0)})
                .with_row({int32_type->decompose(1)})
                .with_row({int32_type->decompose(2)});
        }
        {
            auto msg = e.execute_cql("select distinct p1 from tsd limit 3;").get0();
            assert_that(msg).is_rows().with_size(3)
                .with_row({int32_type->decompose(0)})
                .with_row({int32_type->decompose(1)})
                .with_row({int32_type->decompose(2)});
        }

        e.execute_cql("create table tsd2 (p1 int, p2 int, c1 int, r1 int, PRIMARY KEY ((p1, p2), c1));").get();
        e.require_table_exists("ks", "tsd2").get();
        e.execute_cql("insert into tsd2 (p1, p2, c1, r1) values (0, 0, 0, 0);").get();
        e.execute_cql("insert into tsd2 (p1, p2, c1, r1) values (0, 0, 1, 1);").get();
        e.execute_cql("insert into tsd2 (p1, p2, c1, r1) values (1, 1, 0, 0);").get();
        e.execute_cql("insert into tsd2 (p1, p2, c1, r1) values (1, 1, 1, 1);").get();
        e.execute_cql("insert into tsd2 (p1, p2, c1, r1) values (2, 2, 0, 0);").get();
        e.execute_cql("insert into tsd2 (p1, p2, c1, r1) values (2, 2, 1, 1);").get();
        {
            auto msg = e.execute_cql("select distinct p1, p2 from tsd2;").get0();
            assert_that(msg).is_rows().with_size(3)
                .with_row({int32_type->decompose(0), int32_type->decompose(0)})
                .with_row({int32_type->decompose(1), int32_type->decompose(1)})
                .with_row({int32_type->decompose(2), int32_type->decompose(2)});
        }
        {
            auto msg = e.execute_cql("select distinct p1, p2 from tsd2 limit 3;").get0();
            assert_that(msg).is_rows().with_size(3)
                .with_row({int32_type->decompose(0), int32_type->decompose(0)})
                .with_row({int32_type->decompose(1), int32_type->decompose(1)})
                .with_row({int32_type->decompose(2), int32_type->decompose(2)});
        }

        e.execute_cql("create table tsd3 (p1 int, r1 int, PRIMARY KEY (p1));").get();
        e.execute_cql("insert into tsd3 (p1, r1) values (0, 0);").get();
        e.execute_cql("insert into tsd3 (p1, r1) values (1, 1);").get();
        e.execute_cql("insert into tsd3 (p1, r1) values (1, 2);").get();
        e.execute_cql("insert into tsd3 (p1, r1) values (2, 2);").get();
        {
            auto msg = e.execute_cql("select distinct p1 from tsd3;").get0();
            assert_that(msg).is_rows().with_size(3)
                .with_row({int32_type->decompose(0)})
                .with_row({int32_type->decompose(1)})
                .with_row({int32_type->decompose(2)});
        }

        e.execute_cql("create table tsd4 (p1 int, c1 int, s1 int static, r1 int, PRIMARY KEY (p1, c1));").get();
        e.execute_cql("insert into tsd4 (p1, c1, s1, r1) values (0, 0, 0, 0);").get();
        e.execute_cql("insert into tsd4 (p1, c1, r1) values (0, 1, 1);").get();
        e.execute_cql("insert into tsd4 (p1, s1) values (2, 1);").get();
        e.execute_cql("insert into tsd4 (p1, s1) values (3, 2);").get();
        {
            auto msg = e.execute_cql("select distinct p1, s1 from tsd4;").get0();
            assert_that(msg).is_rows().with_size(3)
                .with_row({int32_type->decompose(0), int32_type->decompose(0)})
                .with_row({int32_type->decompose(2), int32_type->decompose(1)})
                .with_row({int32_type->decompose(3), int32_type->decompose(2)});
        }
    });
}

SEASTAR_TEST_CASE(test_select_distinct_with_where_clause) {
    return do_with_cql_env([] (cql_test_env& e) {
        return seastar::async([&e] {
            e.execute_cql("CREATE TABLE cf (k int, a int, b int, PRIMARY KEY (k, a))").get();
            for (int i = 0; i < 10; i++) {
                e.execute_cql(format("INSERT INTO cf (k, a, b) VALUES ({:d}, {:d}, {:d})", i, i, i)).get();
                e.execute_cql(format("INSERT INTO cf (k, a, b) VALUES ({:d}, {:d}, {:d})", i, i * 10, i * 10)).get();
            }
            BOOST_REQUIRE_THROW(e.execute_cql("SELECT DISTINCT k FROM cf WHERE a >= 80 ALLOW FILTERING").get(), std::exception);
            BOOST_REQUIRE_THROW(e.execute_cql("SELECT DISTINCT k FROM cf WHERE k IN (1, 2, 3) AND a = 10").get(), std::exception);
            BOOST_REQUIRE_THROW(e.execute_cql("SELECT DISTINCT k FROM cf WHERE b = 5").get(), std::exception);

            assert_that(e.execute_cql("SELECT DISTINCT k FROM cf WHERE k = 1").get0())
                .is_rows().with_size(1)
                .with_row({int32_type->decompose(1)});

            assert_that(e.execute_cql("SELECT DISTINCT k FROM cf WHERE k IN (5, 6, 7)").get0())
               .is_rows().with_size(3)
               .with_row({int32_type->decompose(5)})
               .with_row({int32_type->decompose(6)})
               .with_row({int32_type->decompose(7)});

            // static columns
            e.execute_cql("CREATE TABLE cf2 (k int, a int, s int static, b int, PRIMARY KEY (k, a))").get();
            for (int i = 0; i < 10; i++) {
                e.execute_cql(format("INSERT INTO cf2 (k, a, b, s) VALUES ({:d}, {:d}, {:d}, {:d})", i, i, i, i)).get();
                e.execute_cql(format("INSERT INTO cf2 (k, a, b, s) VALUES ({:d}, {:d}, {:d}, {:d})", i, i * 10, i * 10, i * 10)).get();
            }
            assert_that(e.execute_cql("SELECT DISTINCT s FROM cf2 WHERE k = 5").get0())
                .is_rows().with_size(1)
                .with_row({int32_type->decompose(50)});

            assert_that(e.execute_cql("SELECT DISTINCT s FROM cf2 WHERE k IN (5, 6, 7)").get0())
               .is_rows().with_size(3)
               .with_row({int32_type->decompose(50)})
               .with_row({int32_type->decompose(60)})
               .with_row({int32_type->decompose(70)});
        });
    });
}

SEASTAR_TEST_CASE(test_batch_insert_statement) {
    return do_with_cql_env([] (cql_test_env& e) {
        return e.execute_cql("create table cf (p1 varchar, c1 int, r1 int, PRIMARY KEY (p1, c1));").discard_result().then([&e] {
            return e.execute_cql(R"(BEGIN BATCH
insert into cf (p1, c1, r1) values ('key1', 1, 100);
insert into cf (p1, c1, r1) values ('key2', 2, 200);
APPLY BATCH;)"
            ).discard_result();
        }).then([&e] {
            return e.execute_cql(R"(BEGIN BATCH
update cf set r1 = 66 where p1 = 'key1' and c1 = 1;
update cf set r1 = 33 where p1 = 'key2' and c1 = 2;
APPLY BATCH;)"
            ).discard_result();

        }).then([&e] {
            return e.require_column_has_value("cf", {sstring("key1")}, {1}, "r1", 66);
        }).then([&e] {
            return e.require_column_has_value("cf", {sstring("key2")}, {2}, "r1", 33);
        });
    });
}

SEASTAR_TEST_CASE(test_in_restriction) {
    return do_with_cql_env_thread([] (cql_test_env& e) {
        e.execute_cql("create table tir (p1 int, c1 int, r1 int, PRIMARY KEY (p1, c1));").get();
        e.require_table_exists("ks", "tir").get();
        e.execute_cql("insert into tir (p1, c1, r1) values (0, 0, 0);").get();
        e.execute_cql("insert into tir (p1, c1, r1) values (1, 0, 1);").get();
        e.execute_cql("insert into tir (p1, c1, r1) values (1, 1, 2);").get();
        e.execute_cql("insert into tir (p1, c1, r1) values (1, 2, 3);").get();
        e.execute_cql("insert into tir (p1, c1, r1) values (2, 3, 4);").get();
        {
            auto msg = e.execute_cql("select * from tir where p1 in ();").get0();
            assert_that(msg).is_rows().with_size(0);
        }
        {
            auto msg = e.execute_cql("select r1 from tir where p1 in (2, 0, 2, 1);").get0();
            assert_that(msg).is_rows().with_rows_ignore_order({
                {int32_type->decompose(4)},
                {int32_type->decompose(0)},
                {int32_type->decompose(1)},
                {int32_type->decompose(2)},
                {int32_type->decompose(3)},
            });
        }
        {
            auto msg = e.execute_cql("select r1 from tir where p1 = 1 and c1 in ();").get0();
            assert_that(msg).is_rows().with_size(0);
        }
        {
            auto msg = e.execute_cql("select r1 from tir where p1 = 1 and c1 in (2, 0, 2, 1);").get0();
            assert_that(msg).is_rows().with_rows({
                {int32_type->decompose(1)},
                {int32_type->decompose(2)},
                {int32_type->decompose(3)},
            });
        }
        {
            auto msg = e.execute_cql("select r1 from tir where p1 = 1 and c1 in (2, 0, 2, 1) order by c1 desc;").get0();
            assert_that(msg).is_rows().with_rows({
                {int32_type->decompose(3)},
                {int32_type->decompose(2)},
                {int32_type->decompose(1)},
            });
        }
        {
            auto prepared_id = e.prepare("select r1 from tir where p1 in ?;").get0();
            auto my_list_type = list_type_impl::get_instance(int32_type, true);
            std::vector<cql3::raw_value> raw_values;
            auto in_values_list = my_list_type->decompose(make_list_value(my_list_type,
                    list_type_impl::native_type{{int(2), int(0), int(2), int(1)}}));
            raw_values.emplace_back(cql3::raw_value::make_value(in_values_list));
            auto msg = e.execute_prepared(prepared_id,raw_values).get0();
            assert_that(msg).is_rows().with_rows_ignore_order({
                {int32_type->decompose(4)},
                {int32_type->decompose(0)},
                {int32_type->decompose(1)},
                {int32_type->decompose(2)},
                {int32_type->decompose(3)},
            });
        }

        e.execute_cql("create table tir2 (p1 int, c1 int, r1 int, PRIMARY KEY (p1, c1,r1));").get();
        e.require_table_exists("ks", "tir2").get();
        e.execute_cql("insert into tir2 (p1, c1, r1) values (0, 0, 0);").get();
        e.execute_cql("insert into tir2 (p1, c1, r1) values (1, 0, 1);").get();
        e.execute_cql("insert into tir2 (p1, c1, r1) values (1, 1, 2);").get();
        e.execute_cql("insert into tir2 (p1, c1, r1) values (1, 2, 3);").get();
        e.execute_cql("insert into tir2 (p1, c1, r1) values (2, 3, 4);").get();
        {
            auto msg = e.execute_cql("select r1 from tir2 where (c1,r1) in ((0, 1),(1,2),(0,1),(1,2),(3,3)) ALLOW FILTERING;").get0();
            assert_that(msg).is_rows().with_rows({
                {int32_type->decompose(1), int32_type->decompose(0)},
                {int32_type->decompose(2), int32_type->decompose(1)},
            });
        }
        {
            auto prepared_id = e.prepare("select r1 from tir2 where (c1,r1) in ? ALLOW FILTERING;").get0();
            auto my_tuple_type = tuple_type_impl::get_instance({int32_type,int32_type});
            auto my_list_type = list_type_impl::get_instance(my_tuple_type, true);
            std::vector<tuple_type_impl::native_type> native_tuples = {
                    {int(0), int(1)},
                    {int(1), int(2)},
                    {int(0), int(1)},
                    {int(1), int(2)},
                    {int(3), int(3)},
            };
            std::vector<data_value> tuples;
            for (auto&& native_tuple : native_tuples ) {
                    tuples.emplace_back(make_tuple_value(my_tuple_type,native_tuple));
            }

            std::vector<cql3::raw_value> raw_values;
            auto in_values_list = my_list_type->decompose(make_list_value(my_list_type,tuples));
            raw_values.emplace_back(cql3::raw_value::make_value(in_values_list));
            auto msg = e.execute_prepared(prepared_id,raw_values).get0();
            assert_that(msg).is_rows().with_rows({
                {int32_type->decompose(1), int32_type->decompose(0)},
                {int32_type->decompose(2), int32_type->decompose(1)},
            });
        }
    });
}

SEASTAR_TEST_CASE(test_compact_storage) {
    return do_with_cql_env([] (cql_test_env& e) {
        return e.execute_cql("create table tcs (p1 int, c1 int, r1 int, PRIMARY KEY (p1, c1)) with compact storage;").discard_result().then([&e] {
            return e.require_table_exists("ks", "tcs");
        }).then([&e] {
            return e.execute_cql("insert into tcs (p1, c1, r1) values (1, 2, 3);").discard_result();
        }).then([&e] {
            return e.require_column_has_value("tcs", {1}, {2}, "r1", 3);
        }).then([&e] {
            return e.execute_cql("update tcs set r1 = 4 where p1 = 1 and c1 = 2;").discard_result();
        }).then([&e] {
            return e.require_column_has_value("tcs", {1}, {2}, "r1", 4);
        }).then([&e] {
            return e.execute_cql("select * from tcs where p1 = 1;");
        }).then([&e] (shared_ptr<cql_transport::messages::result_message> msg) {
            assert_that(msg).is_rows().with_rows({
                { int32_type->decompose(1), int32_type->decompose(2), int32_type->decompose(4) },
            });
            return e.execute_cql("create table tcs2 (p1 int, c1 int, PRIMARY KEY (p1, c1)) with compact storage;").discard_result();
        }).then([&e] {
            return e.require_table_exists("ks", "tcs2");
        }).then([&e] {
            return e.execute_cql("insert into tcs2 (p1, c1) values (1, 2);").discard_result();
        }).then([&e] {
            return e.execute_cql("select * from tcs2 where p1 = 1;");
        }).then([&e] (shared_ptr<cql_transport::messages::result_message> msg) {
            assert_that(msg).is_rows().with_rows({
                { int32_type->decompose(1), int32_type->decompose(2) },
            });
            return e.execute_cql("create table tcs3 (p1 int, c1 int, c2 int, r1 int, PRIMARY KEY (p1, c1, c2)) with compact storage;").discard_result();
        }).then([&e] {
            return e.execute_cql("insert into tcs3 (p1, c1, c2, r1) values (1, 2, 3, 4);").discard_result();
        }).then([&e] {
            return e.execute_cql("insert into tcs3 (p1, c1, r1) values (1, 2, 5);").discard_result();
        }).then([&e] {
            return e.execute_cql("insert into tcs3 (p1, c1, r1) values (1, 3, 6);").discard_result();
        }).then([&e] {
            return e.execute_cql("insert into tcs3 (p1, c1, c2, r1) values (1, 3, 5, 7);").discard_result();
        }).then([&e] {
            return e.execute_cql("insert into tcs3 (p1, c1, c2, r1) values (1, 3, blobasint(0x), 8);").discard_result();
        }).then([&e] {
            return e.execute_cql("select * from tcs3 where p1 = 1;");
        }).then([&e] (shared_ptr<cql_transport::messages::result_message> msg) {
            assert_that(msg).is_rows().with_rows({
                { int32_type->decompose(1), int32_type->decompose(2), {}, int32_type->decompose(5) },
                { int32_type->decompose(1), int32_type->decompose(2), int32_type->decompose(3), int32_type->decompose(4) },
                { int32_type->decompose(1), int32_type->decompose(3), {}, int32_type->decompose(6) },
                { int32_type->decompose(1), int32_type->decompose(3), bytes(), int32_type->decompose(8) },
                { int32_type->decompose(1), int32_type->decompose(3), int32_type->decompose(5), int32_type->decompose(7) },
            });
            return e.execute_cql("delete from tcs3 where p1 = 1 and c1 = 2;").discard_result();
        }).then([&e] {
            return e.execute_cql("select * from tcs3 where p1 = 1;");
        }).then([&e] (shared_ptr<cql_transport::messages::result_message> msg) {
            assert_that(msg).is_rows().with_rows({
                { int32_type->decompose(1), int32_type->decompose(3), {}, int32_type->decompose(6) },
                { int32_type->decompose(1), int32_type->decompose(3), bytes(), int32_type->decompose(8) },
                { int32_type->decompose(1), int32_type->decompose(3), int32_type->decompose(5), int32_type->decompose(7) },
            });
            return e.execute_cql("delete from tcs3 where p1 = 1 and c1 = 3 and c2 = 5;").discard_result();
        }).then([&e] {
            return e.execute_cql("select * from tcs3 where p1 = 1;");
        }).then([&e] (shared_ptr<cql_transport::messages::result_message> msg) {
            assert_that(msg).is_rows().with_rows({
                { int32_type->decompose(1), int32_type->decompose(3), {}, int32_type->decompose(6) },
                { int32_type->decompose(1), int32_type->decompose(3), bytes(), int32_type->decompose(8) },
            });
            return e.execute_cql("delete from tcs3 where p1 = 1 and c1 = 3 and c2 = blobasint(0x);").discard_result();
        }).then([&e] {
            return e.execute_cql("select * from tcs3 where p1 = 1;");
        }).then([&e] (shared_ptr<cql_transport::messages::result_message> msg) {
            assert_that(msg).is_rows().with_rows({
                { int32_type->decompose(1), int32_type->decompose(3), {}, int32_type->decompose(6) },
            });
            return e.execute_cql("create table tcs4 (p1 int PRIMARY KEY, c1 int, c2 int) with compact storage;").discard_result();
        }).then([&e] {
            return e.execute_cql("insert into tcs4 (p1) values (1);").discard_result();
        }).then([&e] {
            return e.execute_cql("select * from tcs4;");
        }).then([&e] (shared_ptr<cql_transport::messages::result_message> msg) {
            assert_that(msg).is_rows().with_rows({ });
        });
    });
}

SEASTAR_TEST_CASE(test_collections_of_collections) {
    return do_with_cql_env([] (cql_test_env& e) {
        auto set_of_ints = set_type_impl::get_instance(int32_type, true);
        auto set_of_sets = set_type_impl::get_instance(set_of_ints, true);
        auto map_of_sets = map_type_impl::get_instance(set_of_ints, int32_type, true);
        return e.execute_cql("create table cf_sos (p1 int PRIMARY KEY, v set<frozen<set<int>>>);").discard_result().then([&e] {
            return e.execute_cql("insert into cf_sos (p1, v) values (1, {{1, 2}, {3, 4}, {5, 6}});").discard_result();
        }).then([&e, set_of_sets, set_of_ints] {
            return e.require_column_has_value("cf_sos", {1}, {},
                "v", make_set_value(set_of_sets, set_type_impl::native_type({
                    make_set_value(set_of_ints, set_type_impl::native_type({1, 2})),
                    make_set_value(set_of_ints, set_type_impl::native_type({3, 4})),
                    make_set_value(set_of_ints, set_type_impl::native_type({5, 6})),
                })));
        }).then([&e, set_of_sets, set_of_ints] {
            return e.execute_cql("delete v[{3, 4}] from cf_sos where p1 = 1;").discard_result();
        }).then([&e, set_of_sets, set_of_ints] {
            return e.require_column_has_value("cf_sos", {1}, {},
                "v", make_set_value(set_of_sets, set_type_impl::native_type({
                    make_set_value(set_of_ints, set_type_impl::native_type({1, 2})),
                    make_set_value(set_of_ints, set_type_impl::native_type({5, 6})),
                })));
        }).then([&e, set_of_sets, set_of_ints] {
            return e.execute_cql("update cf_sos set v = v - {{1, 2}, {5}} where p1 = 1;").discard_result();
        }).then([&e, set_of_sets, set_of_ints] {
            return e.require_column_has_value("cf_sos", {1}, {},
                "v", make_set_value(set_of_sets, set_type_impl::native_type({
                    make_set_value(set_of_ints, set_type_impl::native_type({5, 6})),
                })));
        }).then([&e] {
            return e.execute_cql("create table cf_mos (p1 int PRIMARY KEY, v map<frozen<set<int>>, int>);").discard_result();
        }).then([&e, map_of_sets, set_of_ints] {
            return e.execute_cql("insert into cf_mos (p1, v) values (1, {{1, 2}: 7, {3, 4}: 8, {5, 6}: 9});").discard_result();
        }).then([&e, map_of_sets, set_of_ints] {
            return e.require_column_has_value("cf_mos", {1}, {},
                "v", make_map_value(map_of_sets, map_type_impl::native_type({
                    { make_set_value(set_of_ints, set_type_impl::native_type({1, 2})), 7 },
                    { make_set_value(set_of_ints, set_type_impl::native_type({3, 4})), 8 },
                    { make_set_value(set_of_ints, set_type_impl::native_type({5, 6})), 9 },
                })));
        }).then([&e, map_of_sets, set_of_ints] {
            return e.execute_cql("delete v[{3, 4}] from cf_mos where p1 = 1;").discard_result();
        }).then([&e, map_of_sets, set_of_ints] {
            return e.require_column_has_value("cf_mos", {1}, {},
                "v", make_map_value(map_of_sets, map_type_impl::native_type({
                    { make_set_value(set_of_ints, set_type_impl::native_type({1, 2})), 7 },
                    { make_set_value(set_of_ints, set_type_impl::native_type({5, 6})), 9 },
                })));
        }).then([&e, map_of_sets, set_of_ints] {
            return e.execute_cql("update cf_mos set v = v - {{1, 2}, {5}} where p1 = 1;").discard_result();
        }).then([&e, map_of_sets, set_of_ints] {
            return e.require_column_has_value("cf_mos", {1}, {},
                "v", make_map_value(map_of_sets, map_type_impl::native_type({
                    { make_set_value(set_of_ints, set_type_impl::native_type({5, 6})), 9 },
                })));
        });
    });
}


SEASTAR_TEST_CASE(test_result_order) {
    return do_with_cql_env([] (cql_test_env& e) {
        return e.execute_cql("create table tro (p1 int, c1 text, r1 int, PRIMARY KEY (p1, c1)) with compact storage;").discard_result().then([&e] {
            return e.execute_cql("insert into tro (p1, c1, r1) values (1, 'z', 1);").discard_result();
        }).then([&e] {
            return e.execute_cql("insert into tro (p1, c1, r1) values (1, 'bbbb', 2);").discard_result();
        }).then([&e] {
            return e.execute_cql("insert into tro (p1, c1, r1) values (1, 'a', 3);").discard_result();
        }).then([&e] {
            return e.execute_cql("insert into tro (p1, c1, r1) values (1, 'aaa', 4);").discard_result();
        }).then([&e] {
            return e.execute_cql("insert into tro (p1, c1, r1) values (1, 'bb', 5);").discard_result();
        }).then([&e] {
            return e.execute_cql("insert into tro (p1, c1, r1) values (1, 'cccc', 6);").discard_result();
        }).then([&e] {
            return e.execute_cql("select * from tro where p1 = 1;");
        }).then([&e] (shared_ptr<cql_transport::messages::result_message> msg) {
            assert_that(msg).is_rows().with_rows({
                { int32_type->decompose(1), utf8_type->decompose(sstring("a")), int32_type->decompose(3) },
                { int32_type->decompose(1), utf8_type->decompose(sstring("aaa")), int32_type->decompose(4) },
                { int32_type->decompose(1), utf8_type->decompose(sstring("bb")), int32_type->decompose(5) },
                { int32_type->decompose(1), utf8_type->decompose(sstring("bbbb")), int32_type->decompose(2) },
                { int32_type->decompose(1), utf8_type->decompose(sstring("cccc")), int32_type->decompose(6) },
                { int32_type->decompose(1), utf8_type->decompose(sstring("z")), int32_type->decompose(1) },
            });
        });
    });
}

SEASTAR_TEST_CASE(test_frozen_collections) {
    return do_with_cql_env([] (cql_test_env& e) {
        auto set_of_ints = set_type_impl::get_instance(int32_type, false);
        auto list_of_ints = list_type_impl::get_instance(int32_type, false);
        auto frozen_map_of_set_and_list = map_type_impl::get_instance(set_of_ints, list_of_ints, false);
        return e.execute_cql("CREATE TABLE tfc (a int, b int, c frozen<map<set<int>, list<int>>> static, d int, PRIMARY KEY (a, b));").discard_result().then([&e] {
            return e.execute_cql("INSERT INTO tfc (a, b, c, d) VALUES (0, 0, {}, 0);").discard_result();
        }).then([&e] {
            return e.execute_cql("SELECT * FROM tfc;");
        }).then([&e, frozen_map_of_set_and_list] (shared_ptr<cql_transport::messages::result_message> msg) {
            assert_that(msg).is_rows().with_rows({
                { int32_type->decompose(0),
                  int32_type->decompose(0),
                  frozen_map_of_set_and_list->decompose(make_map_value(
                          frozen_map_of_set_and_list, map_type_impl::native_type({}))),
                  int32_type->decompose(0) },
            });
        });
    });
}


SEASTAR_TEST_CASE(test_alter_table) {
    return do_with_cql_env([] (cql_test_env& e) {
        return e.execute_cql("create table tat (pk1 int, c1 int, ck2 int, r1 int, r2 int, PRIMARY KEY (pk1, c1, ck2));").discard_result().then([&e] {
            return e.execute_cql("insert into tat (pk1, c1, ck2, r1, r2) values (1, 2, 3, 4, 5);").discard_result();
        }).then([&e] {
            return e.execute_cql("alter table tat with comment = 'This is a comment.';").discard_result();
        }).then([&e] {
            BOOST_REQUIRE_EQUAL(e.local_db().find_schema("ks", "tat")->comment(), sstring("This is a comment."));
            return e.execute_cql("alter table tat alter r2 type blob;").discard_result();
        }).then([&e] {
            return e.execute_cql("select pk1, c1, ck2, r1, r2 from tat;");
        }).then([&e] (shared_ptr<cql_transport::messages::result_message> msg) {
            assert_that(msg).is_rows().with_rows({
                { int32_type->decompose(1), int32_type->decompose(2), int32_type->decompose(3), int32_type->decompose(4), int32_type->decompose(5) },
            });
        }).then([&e] {
            return e.execute_cql("insert into tat (pk1, c1, ck2, r2) values (1, 2, 3, 0x1234567812345678);").discard_result();
        }).then([&e] {
            return e.execute_cql("select pk1, c1, ck2, r1, r2 from tat;");
        }).then([&e] (shared_ptr<cql_transport::messages::result_message> msg) {
            assert_that(msg).is_rows().with_rows({
                { int32_type->decompose(1), int32_type->decompose(2), int32_type->decompose(3), int32_type->decompose(4), from_hex("1234567812345678") },
            });
        }).then([&e] {
            return e.execute_cql("alter table tat rename pk1 to p1 and ck2 to c2;").discard_result();
        }).then([&e] {
            return e.execute_cql("select p1, c1, c2, r1, r2 from tat;");
        }).then([&e] (shared_ptr<cql_transport::messages::result_message> msg) {
            assert_that(msg).is_rows().with_rows({
                { int32_type->decompose(1), int32_type->decompose(2), int32_type->decompose(3), int32_type->decompose(4), from_hex("1234567812345678") },
            });
            return e.execute_cql("alter table tat add r1_2 int;").discard_result();
        }).then([&e] {
            return e.execute_cql("insert into tat (p1, c1, c2, r1_2) values (1, 2, 3, 6);").discard_result();
        }).then([&e] {
            return e.execute_cql("select * from tat;");
        }).then([&e] (shared_ptr<cql_transport::messages::result_message> msg) {
            assert_that(msg).is_rows().with_rows({
                { int32_type->decompose(1), int32_type->decompose(2), int32_type->decompose(3), int32_type->decompose(4), int32_type->decompose(6), from_hex("1234567812345678") },
            });
            return e.execute_cql("alter table tat drop r1;").discard_result();
        }).then([&e] {
            return e.execute_cql("select * from tat;");
        }).then([&e] (shared_ptr<cql_transport::messages::result_message> msg) {
            assert_that(msg).is_rows().with_rows({
                { int32_type->decompose(1), int32_type->decompose(2), int32_type->decompose(3), int32_type->decompose(6), from_hex("1234567812345678") },
            });
            return e.execute_cql("alter table tat add r1 int;").discard_result();
        }).then([&e] {
            return e.execute_cql("select * from tat;");
        }).then([&e] (shared_ptr<cql_transport::messages::result_message> msg) {
            assert_that(msg).is_rows().with_rows({
                { int32_type->decompose(1), int32_type->decompose(2), int32_type->decompose(3), {}, int32_type->decompose(6), from_hex("1234567812345678") },
            });
            return e.execute_cql("alter table tat drop r2;").discard_result();
        }).then([&e] {
            return e.execute_cql("alter table tat add r2 int;").discard_result();
        }).then([&e] {
            return e.execute_cql("select * from tat;");
        }).then([&e] (shared_ptr<cql_transport::messages::result_message> msg) {
            assert_that(msg).is_rows().with_rows({
                { int32_type->decompose(1), int32_type->decompose(2), int32_type->decompose(3), {}, int32_type->decompose(6), {} },
            });
        });
    });
}

SEASTAR_TEST_CASE(test_map_query) {
    return do_with_cql_env([] (cql_test_env& e) {
        return seastar::async([&e] {
            e.execute_cql("CREATE TABLE xx (k int PRIMARY KEY, m map<text, int>);").get();
            e.execute_cql("insert into xx (k, m) values (0, {'v2': 1});").get();
            auto m_type = map_type_impl::get_instance(utf8_type, int32_type, true);
            assert_that(e.execute_cql("select m from xx where k = 0;").get0())
                    .is_rows().with_rows({
                        { make_map_value(m_type, map_type_impl::native_type({{sstring("v2"), 1}})).serialize() }
                    });
            e.execute_cql("delete m['v2'] from xx where k = 0;").get();
            assert_that(e.execute_cql("select m from xx where k = 0;").get0())
                    .is_rows().with_rows({{{}}});
        });
    });
}

SEASTAR_TEST_CASE(test_drop_table) {
    return do_with_cql_env([] (cql_test_env& e) {
        return seastar::async([&e] {
            e.execute_cql("create table tmp (pk int, v int, PRIMARY KEY (pk));").get();
            e.execute_cql("drop columnfamily tmp;").get();
            e.execute_cql("create table tmp (pk int, v int, PRIMARY KEY (pk));").get();
            e.execute_cql("drop columnfamily tmp;").get();
        });
    });
}

SEASTAR_TEST_CASE(test_reversed_slice_with_empty_range_before_all_rows) {
    return do_with_cql_env([] (cql_test_env& e) {
        return seastar::async([&e] {
            e.execute_cql("CREATE TABLE test (a int, b int, c int, s1 int static, s2 int static, PRIMARY KEY (a, b));").get();

            e.execute_cql("INSERT INTO test (a, b, c, s1, s2) VALUES (99, 0, 0, 17, 42);").get();
            e.execute_cql("INSERT INTO test (a, b, c, s1, s2) VALUES (99, 1, 1, 17, 42);").get();
            e.execute_cql("INSERT INTO test (a, b, c, s1, s2) VALUES (99, 2, 2, 17, 42);").get();
            e.execute_cql("INSERT INTO test (a, b, c, s1, s2) VALUES (99, 3, 3, 17, 42);").get();
            e.execute_cql("INSERT INTO test (a, b, c, s1, s2) VALUES (99, 4, 4, 17, 42);").get();
            e.execute_cql("INSERT INTO test (a, b, c, s1, s2) VALUES (99, 5, 5, 17, 42);").get();
            e.execute_cql("INSERT INTO test (a, b, c, s1, s2) VALUES (99, 6, 6, 17, 42);").get();
            e.execute_cql("INSERT INTO test (a, b, c, s1, s2) VALUES (99, 7, 7, 17, 42);").get();
            e.execute_cql("INSERT INTO test (a, b, c, s1, s2) VALUES (99, 8, 8, 17, 42);").get();
            e.execute_cql("INSERT INTO test (a, b, c, s1, s2) VALUES (99, 9, 9, 17, 42);").get();
            e.execute_cql("INSERT INTO test (a, b, c, s1, s2) VALUES (99, 10, 10, 17, 42);").get();
            e.execute_cql("INSERT INTO test (a, b, c, s1, s2) VALUES (99, 11, 11, 17, 42);").get();
            e.execute_cql("INSERT INTO test (a, b, c, s1, s2) VALUES (99, 12, 12, 17, 42);").get();
            e.execute_cql("INSERT INTO test (a, b, c, s1, s2) VALUES (99, 13, 13, 17, 42);").get();
            e.execute_cql("INSERT INTO test (a, b, c, s1, s2) VALUES (99, 14, 14, 17, 42);").get();
            e.execute_cql("INSERT INTO test (a, b, c, s1, s2) VALUES (99, 15, 15, 17, 42);").get();

            assert_that(e.execute_cql("select * from test WHERE a = 99 and b < 0 ORDER BY b DESC limit 2;").get0())
                .is_rows().is_empty();

            assert_that(e.execute_cql("select * from test WHERE a = 99 order by b desc;").get0())
                .is_rows().with_size(16);

            assert_that(e.execute_cql("select * from test;").get0())
                .is_rows().with_size(16);
        });
    });
}

SEASTAR_TEST_CASE(test_query_with_range_tombstones) {
    return do_with_cql_env([] (cql_test_env& e) {
        return seastar::async([&e] {
            e.execute_cql("CREATE TABLE test (pk int, ck int, v int, PRIMARY KEY (pk, ck));").get();

            e.execute_cql("INSERT INTO test (pk, ck, v) VALUES (0, 0, 0);").get();
            e.execute_cql("INSERT INTO test (pk, ck, v) VALUES (0, 2, 2);").get();
            e.execute_cql("INSERT INTO test (pk, ck, v) VALUES (0, 4, 4);").get();
            e.execute_cql("INSERT INTO test (pk, ck, v) VALUES (0, 5, 5);").get();
            e.execute_cql("INSERT INTO test (pk, ck, v) VALUES (0, 6, 6);").get();

            e.execute_cql("DELETE FROM test WHERE pk = 0 AND ck >= 1 AND ck <= 3;").get();
            e.execute_cql("DELETE FROM test WHERE pk = 0 AND ck > 4 AND ck <= 8;").get();
            e.execute_cql("DELETE FROM test WHERE pk = 0 AND ck > 0 AND ck <= 1;").get();

            assert_that(e.execute_cql("SELECT v FROM test WHERE pk = 0 ORDER BY ck DESC;").get0())
                .is_rows()
                .with_rows({
                    { int32_type->decompose(4) },
                    { int32_type->decompose(0) },
                });

            assert_that(e.execute_cql("SELECT v FROM test WHERE pk = 0;").get0())
                .is_rows()
                .with_rows({
                   { int32_type->decompose(0) },
                   { int32_type->decompose(4) },
                });
        });
    });
}

SEASTAR_TEST_CASE(test_alter_table_validation) {
    return do_with_cql_env([] (cql_test_env& e) {
        return e.execute_cql("create table tatv (p1 int, c1 int, c2 int, r1 int, r2 set<int>, PRIMARY KEY (p1, c1, c2));").discard_result().then_wrapped([&e] (future<> f) {
            assert(!f.failed());
            return e.execute_cql("alter table tatv drop r2;").discard_result();
        }).then_wrapped([&e] (future<> f) {
            assert(!f.failed());
            return e.execute_cql("alter table tatv add r2 list<int>;").discard_result();
        }).then_wrapped([&e] (future<> f) {
            assert_that_failed(f);
            return e.execute_cql("alter table tatv add r2 set<text>;").discard_result();
        }).then_wrapped([&e] (future<> f) {
            assert_that_failed(f);
            return e.execute_cql("alter table tatv add r2 set<int>;").discard_result();
        }).then_wrapped([&e] (future<> f) {
            assert(!f.failed());
            return e.execute_cql("alter table tatv rename r2 to r3;").discard_result();
        }).then_wrapped([&e] (future<> f) {
            assert_that_failed(f);
            return e.execute_cql("alter table tatv alter r1 type bigint;").discard_result();
        }).then_wrapped([&e] (future<> f) {
            assert_that_failed(f);
            return e.execute_cql("alter table tatv alter r2 type map<int, int>;").discard_result();
        }).then_wrapped([&e] (future<> f) {
            assert_that_failed(f);
            return e.execute_cql("alter table tatv add r3 map<int, int>;").discard_result();
        }).then_wrapped([&e] (future<> f) {
            assert(!f.failed());
            return e.execute_cql("alter table tatv add r4 set<text>;").discard_result();
        }).then_wrapped([&e] (future<> f) {
            assert(!f.failed());
            return e.execute_cql("alter table tatv drop r3;").discard_result();
        }).then_wrapped([&e] (future<> f) {
            assert(!f.failed());
            return e.execute_cql("alter table tatv drop r4;").discard_result();
        }).then_wrapped([&e] (future<> f) {
            assert(!f.failed());
            return e.execute_cql("alter table tatv add r3 map<int, text>;").discard_result();
        }).then_wrapped([&e] (future<> f) {
            assert_that_failed(f);
            return e.execute_cql("alter table tatv add r4 set<int>;").discard_result();
        }).then_wrapped([&e] (future<> f) {
            assert_that_failed(f);
            return e.execute_cql("alter table tatv add r3 map<int, blob>;").discard_result();
        }).then_wrapped([&e] (future<> f) {
            assert(!f.failed());
            return e.execute_cql("alter table tatv add r4 set<blob>;").discard_result();
        }).then_wrapped([&e] (future<> f) {
            assert(!f.failed());
        });
    });
}

SEASTAR_TEST_CASE(test_pg_style_string_literal) {
    return do_with_cql_env([] (cql_test_env& e) {
        return e.execute_cql("create table test (p1 text, PRIMARY KEY (p1));").discard_result().then([&e] {
            return e.execute_cql("insert into test (p1) values ($$Apostrophe's$ $ not$ $ '' escaped$$);").discard_result();
        }).then([&e] {
            return e.execute_cql("insert into test (p1) values ($$$''valid$_$key$$);").discard_result();
        }).then([&e] {
            return e.execute_cql("insert into test (p1) values ('$normal$valid$$$$key$');").discard_result();
        }).then([&e] {
            return e.execute_cql("insert into test (p1) values ($ $invalid$$);").discard_result();
        }).then_wrapped([&e] (future<> f) {
            assert_that_failed(f);
            return e.execute_cql("insert into test (p1) values ($$invalid$ $);").discard_result();
        }).then_wrapped([&e] (future<> f) {
            assert_that_failed(f);
            return e.execute_cql("insert into test (p1) values ($ $invalid$$$);").discard_result();
        }).then_wrapped([&e] (future<> f) {
            assert_that_failed(f);
            return e.execute_cql("insert into test (p1) values ($$ \n\n$invalid);").discard_result();
        }).then_wrapped([&e] (future<> f) {
            assert_that_failed(f);
            return e.execute_cql("select * from test;");
        }).then([&e] (shared_ptr<cql_transport::messages::result_message> msg) {
            assert_that(msg).is_rows().with_rows({
                { utf8_type->decompose(sstring("Apostrophe's$ $ not$ $ '' escaped")) },
                { utf8_type->decompose(sstring("$''valid$_$key")) },
                { utf8_type->decompose(sstring("$normal$valid$$$$key$")) },
            });
        });
    });
}

SEASTAR_TEST_CASE(test_insert_large_collection_values) {
    return do_with_cql_env([] (cql_test_env& e) {
        return seastar::async([&e] {
            auto map_type = map_type_impl::get_instance(utf8_type, utf8_type, true);
            auto set_type = set_type_impl::get_instance(utf8_type, true);
            auto list_type = list_type_impl::get_instance(utf8_type, true);
            e.create_table([map_type, set_type, list_type] (sstring ks_name) {
                // CQL: CREATE TABLE tbl (pk text PRIMARY KEY, m map<text, text>, s set<text>, l list<text>);
                return schema({}, ks_name, "tbl",
                    {{"pk", utf8_type}},
                    {},
                    {
                        {"m", map_type},
                        {"s", set_type},
                        {"l", list_type}
                    },
                    {},
                    utf8_type);
            }).get();
            sstring long_value(std::numeric_limits<uint16_t>::max() + 10, 'x');
            e.execute_cql(format("INSERT INTO tbl (pk, l) VALUES ('Zamyatin', ['{}']);", long_value)).get();
            assert_that(e.execute_cql("SELECT l FROM tbl WHERE pk ='Zamyatin';").get0())
                    .is_rows().with_rows({
                            { make_list_value(list_type, list_type_impl::native_type({{long_value}})).serialize() }
                    });
            BOOST_REQUIRE_THROW(e.execute_cql(format("INSERT INTO tbl (pk, s) VALUES ('Orwell', {{'{}'}});", long_value)).get(), std::exception);
            e.execute_cql(format("INSERT INTO tbl (pk, m) VALUES ('Haksli', {{'key': '{}'}});", long_value)).get();
            assert_that(e.execute_cql("SELECT m FROM tbl WHERE pk ='Haksli';").get0())
                    .is_rows().with_rows({
                            { make_map_value(map_type, map_type_impl::native_type({{sstring("key"), long_value}})).serialize() }
                    });
            BOOST_REQUIRE_THROW(e.execute_cql(format("INSERT INTO tbl (pk, m) VALUES ('Golding', {{'{}': 'value'}});", long_value)).get(), std::exception);

            auto make_query_options = [] (cql_protocol_version_type version) {
                    return std::make_unique<cql3::query_options>(cql3::default_cql_config, db::consistency_level::ONE, infinite_timeout_config, std::nullopt,
                            std::vector<cql3::raw_value_view>(), false,
                            cql3::query_options::specific_options::DEFAULT, cql_serialization_format{version});
            };

            BOOST_REQUIRE_THROW(e.execute_cql("SELECT l FROM tbl WHERE pk = 'Zamyatin';", make_query_options(2)).get(), std::exception);
            BOOST_REQUIRE_THROW(e.execute_cql("SELECT m FROM tbl WHERE pk = 'Haksli';", make_query_options(2)).get(), std::exception);
        });
    });
}

SEASTAR_TEST_CASE(test_long_text_value) {
    return do_with_cql_env_thread([] (cql_test_env& e) {
        auto prepared = e.execute_cql("CREATE TABLE t (id int PRIMARY KEY, v text, v2 varchar)").get();
        e.require_table_exists("ks", "t").get();
        sstring big_one(17324, 'x');
        sstring bigger_one(29123, 'y');
        e.execute_cql(format("INSERT INTO t (id, v, v2) values (1, '{}', '{}')", big_one, big_one)).get();
        e.execute_cql(format("INSERT INTO t (id, v, v2) values (2, '{}', '{}')", bigger_one, bigger_one)).get();
        auto msg = e.execute_cql("select v, v2 from t where id = 1").get0();
        assert_that(msg).is_rows().with_rows({{utf8_type->decompose(big_one), utf8_type->decompose(big_one)}});
        msg = e.execute_cql("select v, v2 from t where id = 2").get0();
        assert_that(msg).is_rows().with_rows({{utf8_type->decompose(bigger_one), utf8_type->decompose(bigger_one)}});
    });
}

SEASTAR_TEST_CASE(test_time_conversions) {
    return do_with_cql_env_thread([] (cql_test_env& e) {
        auto prepared = e.execute_cql(
            "CREATE TABLE time_data (id timeuuid PRIMARY KEY, d date, ts timestamp);").get();
        e.require_table_exists("ks", "time_data").get();

        e.execute_cql("INSERT INTO time_data (id, d, ts) VALUES (f4e30f80-6958-11e8-96d6-000000000000, '2017-06-11', '2018-06-05 00:00:00+0000');").get();

        struct tm t = { 0 };
        t.tm_year = 2018 - 1900;
        t.tm_mon = 6 - 1;
        t.tm_mday = 6;
        t.tm_hour = 7;
        t.tm_min = 12;
        t.tm_sec = 22;
        auto tp1 = db_clock::from_time_t(timegm(&t)) + std::chrono::milliseconds(136);
        t.tm_year = 2017 - 1900;
        t.tm_mday = 11;
        t.tm_hour = 0;
        t.tm_min = 0;
        t.tm_sec = 0;
        auto tp2 = db_clock::from_time_t(timegm(&t));

        auto msg = e.execute_cql("select todate(id), todate(ts), totimestamp(id), totimestamp(d), tounixtimestamp(id),"
                                 "tounixtimestamp(ts), tounixtimestamp(d), tounixtimestamp(totimestamp(todate(totimestamp(todate(id))))) from time_data;").get0();
        assert_that(msg).is_rows().with_rows({{
            serialized(simple_date_native_type{0x80004518}),
            serialized(simple_date_native_type{0x80004517}),
            timestamp_type->decompose(tp1),
            timestamp_type->decompose(tp2),
            long_type->decompose(int64_t(1528269142136)),
            long_type->decompose(int64_t(1528156800000)),
            long_type->decompose(int64_t(1497139200000)),
            long_type->decompose(int64_t(1528243200000))
        }});

    });
}

// Corner-case test that checks for the paging code's preparedness for an empty
// range list.
SEASTAR_TEST_CASE(test_empty_partition_range_scan) {
    return do_with_cql_env_thread([] (cql_test_env& e) {
        e.execute_cql("create keyspace empty_partition_range_scan with replication = {'class': 'SimpleStrategy', 'replication_factor': 1};").get();
        e.execute_cql("create table empty_partition_range_scan.tb (a int, b int, c int, val int, PRIMARY KEY ((a,b),c) );").get();


        auto qo = std::make_unique<cql3::query_options>(db::consistency_level::LOCAL_ONE, infinite_timeout_config, std::vector<cql3::raw_value>{},
                cql3::query_options::specific_options{1, nullptr, {}, api::new_timestamp()});
        auto res = e.execute_cql("select * from empty_partition_range_scan.tb where token (a,b) > 1 and token(a,b) <= 1;", std::move(qo)).get0();
        assert_that(res).is_rows().is_empty();
    });
}

SEASTAR_TEST_CASE(test_allow_filtering_contains) {
    return do_with_cql_env_thread([] (cql_test_env& e) {
        e.execute_cql("CREATE TABLE t (p frozen<map<text, text>>, c1 frozen<list<int>>, c2 frozen<set<int>>, v map<text, text>, PRIMARY KEY(p, c1, c2));").get();
        e.require_table_exists("ks", "t").get();

        e.execute_cql("INSERT INTO t (p, c1, c2, v) VALUES ({'a':'a'}, [1,2,3], {1, 5}, {'x':'xyz', 'y1':'abc'});").get();
        e.execute_cql("INSERT INTO t (p, c1, c2, v) VALUES ({'b':'b'}, [2,3,4], {3, 4}, {'d':'def', 'y1':'abc'});").get();
        e.execute_cql("INSERT INTO t (p, c1, c2, v) VALUES ({'c':'c'}, [3,4,5], {1, 2, 3}, {});").get();

        auto my_list_type = list_type_impl::get_instance(int32_type, false);
        auto my_set_type = set_type_impl::get_instance(int32_type, false);
        auto my_map_type = map_type_impl::get_instance(utf8_type, utf8_type, false);
        auto my_nonfrozen_map_type = map_type_impl::get_instance(utf8_type, utf8_type, true);

        auto msg = e.execute_cql("SELECT p FROM t WHERE p CONTAINS KEY 'a' ALLOW FILTERING").get0();
        assert_that(msg).is_rows().with_rows({
            {my_map_type->decompose(make_map_value(my_map_type, map_type_impl::native_type({{sstring("a"), sstring("a")}})))}
        });

        msg = e.execute_cql("SELECT c1 FROM t WHERE c1 CONTAINS 3 ALLOW FILTERING").get0();
        assert_that(msg).is_rows().with_rows({
            {my_list_type->decompose(make_list_value(my_list_type, list_type_impl::native_type({{1, 2, 3}})))},
            {my_list_type->decompose(make_list_value(my_list_type, list_type_impl::native_type({{2, 3, 4}})))},
            {my_list_type->decompose(make_list_value(my_list_type, list_type_impl::native_type({{3, 4, 5}})))}
        });

        msg = e.execute_cql("SELECT c2 FROM t WHERE c2 CONTAINS 1 ALLOW FILTERING").get0();
        assert_that(msg).is_rows().with_rows({
            {my_set_type->decompose(make_set_value(my_set_type, set_type_impl::native_type({{1, 5}})))},
            {my_set_type->decompose(make_set_value(my_set_type, set_type_impl::native_type({{1, 2, 3}})))}
        });

        msg = e.execute_cql("SELECT v FROM t WHERE v CONTAINS KEY 'y1' ALLOW FILTERING").get0();
        assert_that(msg).is_rows().with_rows({
            {my_nonfrozen_map_type->decompose(make_map_value(my_nonfrozen_map_type, map_type_impl::native_type({{sstring("x"), sstring("xyz")}, {sstring("y1"), sstring("abc")}})))},
            {my_nonfrozen_map_type->decompose(make_map_value(my_nonfrozen_map_type, map_type_impl::native_type({{sstring("d"), sstring("def")}, {sstring("y1"), sstring("abc")}})))}
        });

        msg = e.execute_cql("SELECT c2, v FROM t WHERE v CONTAINS KEY 'y1' AND c2 CONTAINS 5 ALLOW FILTERING").get0();
        assert_that(msg).is_rows().with_rows({
            {
                my_set_type->decompose(make_set_value(my_set_type, set_type_impl::native_type({{1, 5}}))),
                my_nonfrozen_map_type->decompose(make_map_value(my_nonfrozen_map_type, map_type_impl::native_type({{sstring("x"), sstring("xyz")}, {sstring("y1"), sstring("abc")}})))
            }
        });
    });
}

SEASTAR_TEST_CASE(test_in_restriction_on_not_last_partition_key) {
    return do_with_cql_env_thread([] (cql_test_env& e) {
        e.execute_cql("CREATE TABLE t (a int,b int,c int,d int,PRIMARY KEY ((a, b), c));").get();
        e.require_table_exists("ks", "t").get();

        e.execute_cql("INSERT INTO t (a,b,c,d) VALUES (1,1,1,100); ").get();
        e.execute_cql("INSERT INTO t (a,b,c,d) VALUES (1,1,2,200); ").get();
        e.execute_cql("INSERT INTO t (a,b,c,d) VALUES (1,1,3,300); ").get();
        e.execute_cql("INSERT INTO t (a,b,c,d) VALUES (1,2,1,300); ").get();
        e.execute_cql("INSERT INTO t (a,b,c,d) VALUES (1,3,1,1300);").get();
        e.execute_cql("INSERT INTO t (a,b,c,d) VALUES (1,3,2,1400);").get();
        e.execute_cql("INSERT INTO t (a,b,c,d) VALUES (2,3,2,1400);").get();
        e.execute_cql("INSERT INTO t (a,b,c,d) VALUES (2,1,2,1400);").get();
        e.execute_cql("INSERT INTO t (a,b,c,d) VALUES (2,1,3,1300);").get();
        e.execute_cql("INSERT INTO t (a,b,c,d) VALUES (2,2,3,1300);").get();
        e.execute_cql("INSERT INTO t (a,b,c,d) VALUES (3,1,3,1300);").get();

        {
            auto msg = e.execute_cql("SELECT * FROM t WHERE a IN (1,2) AND b IN (2,3) AND c>=2 AND c<=3;").get0();
            assert_that(msg).is_rows().with_rows_ignore_order({
               {
                   int32_type->decompose(1),
                   int32_type->decompose(3),
                   int32_type->decompose(2),
                   int32_type->decompose(1400),
               },
               {
                   int32_type->decompose(2),
                   int32_type->decompose(2),
                   int32_type->decompose(3),
                   int32_type->decompose(1300),
               },
               {
                   int32_type->decompose(2),
                   int32_type->decompose(3),
                   int32_type->decompose(2),
                   int32_type->decompose(1400),
               }
            });
        }
        {
           auto msg = e.execute_cql("SELECT * FROM t WHERE a IN (1,3) AND b=1 AND c>=2 AND c<=3;").get0();
           assert_that(msg).is_rows().with_rows_ignore_order({
              {
                  int32_type->decompose(1),
                  int32_type->decompose(1),
                  int32_type->decompose(2),
                  int32_type->decompose(200),
              },
              {
                  int32_type->decompose(1),
                  int32_type->decompose(1),
                  int32_type->decompose(3),
                  int32_type->decompose(300),
              },
              {
                  int32_type->decompose(3),
                  int32_type->decompose(1),
                  int32_type->decompose(3),
                  int32_type->decompose(1300),
              }
           });
       }
    });
}

SEASTAR_TEST_CASE(test_static_multi_cell_static_lists_with_ckey) {
    return do_with_cql_env_thread([] (cql_test_env& e) {
        e.execute_cql("CREATE TABLE t (p int, c int, slist list<int> static, v int, PRIMARY KEY (p, c));").get();
        e.execute_cql("INSERT INTO t (p, c, slist, v) VALUES (1, 1, [1], 1); ").get();

        {
            e.execute_cql("UPDATE t SET slist[0] = 3, v = 3 WHERE p = 1 AND c = 1;").get();
            auto msg = e.execute_cql("SELECT slist, v FROM t WHERE p = 1 AND c = 1;").get0();
            auto slist_type = list_type_impl::get_instance(int32_type, true);
            assert_that(msg).is_rows().with_row({
                { slist_type->decompose(make_list_value(slist_type, list_type_impl::native_type({{3}}))) },
                { int32_type->decompose(3) }
            });
        }
        {
            e.execute_cql("UPDATE t SET slist = [4], v = 4 WHERE p = 1 AND c = 1;").get();
            auto msg = e.execute_cql("SELECT slist, v FROM t WHERE p = 1 AND c = 1;").get0();
            auto slist_type = list_type_impl::get_instance(int32_type, true);
            assert_that(msg).is_rows().with_row({
                { slist_type->decompose(make_list_value(slist_type, list_type_impl::native_type({{4}}))) },
                { int32_type->decompose(4) }
            });
        }
        {
            e.execute_cql("UPDATE t SET slist = [3] + slist , v = 5 WHERE p = 1 AND c = 1;").get();
            auto msg = e.execute_cql("SELECT slist, v FROM t WHERE p = 1 AND c = 1;").get0();
            auto slist_type = list_type_impl::get_instance(int32_type, true);
            assert_that(msg).is_rows().with_row({
                { slist_type->decompose(make_list_value(slist_type, list_type_impl::native_type({3, 4}))) },
                { int32_type->decompose(5) }
            });
        }
        {
            e.execute_cql("UPDATE t SET slist = slist + [5] , v = 6 WHERE p = 1 AND c = 1;").get();
            auto msg = e.execute_cql("SELECT slist, v FROM t WHERE p = 1 AND c = 1;").get0();
            auto slist_type = list_type_impl::get_instance(int32_type, true);
            assert_that(msg).is_rows().with_row({
                { slist_type->decompose(make_list_value(slist_type, list_type_impl::native_type({3, 4, 5}))) },
                { int32_type->decompose(6) }
            });
        }
        {
            e.execute_cql("DELETE slist[2] from t WHERE p = 1;").get();
            auto msg = e.execute_cql("SELECT slist, v FROM t WHERE p = 1 AND c = 1;").get0();
            auto slist_type = list_type_impl::get_instance(int32_type, true);
            assert_that(msg).is_rows().with_row({
                { slist_type->decompose(make_list_value(slist_type, list_type_impl::native_type({3, 4}))) },
                { int32_type->decompose(6) }
            });
        }
        {
            e.execute_cql("UPDATE t SET slist = slist - [4] , v = 7 WHERE p = 1 AND c = 1;").get();
            auto msg = e.execute_cql("SELECT slist, v FROM t WHERE p = 1 AND c = 1;").get0();
            auto slist_type = list_type_impl::get_instance(int32_type, true);
            assert_that(msg).is_rows().with_row({
                { slist_type->decompose(make_list_value(slist_type, list_type_impl::native_type({3}))) },
                { int32_type->decompose(7) }
            });
        }
    });
}


/**
 * A class to represent a single multy-column slice expression.
 * The purpose of this class is to provide facilities for testing
 * the multicolumn slice expression. The class uses an abstraction
 * of integer tuples with predefined max values as a counting system
 * with Digits num of digits and Base-1 as the maximum value.
 *
 * The table this class is designed to test is a table with exactly
 * Digits clustering columns of type int and at least one none clustering
 * of type int.
 * The none clustering column should containing the conversion of the
 * clustering key into an int according to base conversion rules where the
 * last clustering key is the smallest digit.
 * This conversion produces a  mapping from int to the tuple space spanned
 * by the clustering keys of the table (including prefix tuples).
 *
 * The test case represent a specific slice expression and utility functions to
 * run and validate it.
 * For a usage example see: test_select_with_mixed_order_table
 */
template <int Base,int Digits>
class slice_testcase
{
private:
    std::vector<int> _gt_range;
    bool _gt_inclusive;
    std::vector<int> _lt_range;
    bool _lt_inclusive;
public:
    enum class column_ordering_for_results {
        ASC,
        DESC,
    };
    using ordering_spec = column_ordering_for_results[Digits];
    /**
     *  The mapping of tuples is to integers between 0 and this value.
     */
    static const int total_num_of_values = std::pow(Base,Digits);

    /**
     * Consructor for the testcase
     * @param gt_range - the tuple for the greater than part of the expression
     *        as a vector of integers.An empty vector indicates no grater than
     *        part.
     * @param gt_inclusive - is the greater than inclusive (>=).
     * @param lt_range - the tuple for the less than part of the expression
     *        as a vector of integers.An empty vector indicates no less than
     *        part.
     * @param lt_inclusive - is the less than inclusive (<=)
     */
    slice_testcase(std::vector<int> gt_range, bool gt_inclusive, std::vector<int> lt_range, bool lt_inclusive) {
        _gt_range = gt_range;
        _lt_range = lt_range;
        _gt_inclusive = gt_inclusive;
        _lt_inclusive = lt_inclusive;
    }

    /**
     * Builds a vector of the expected result assuming a select with
     * this slice expression. The select is assumed to be only on the
     * none clustering column.
     * @return
     */
    auto genrate_results_for_validation(ordering_spec& orderings) {
        std::vector<std::vector<bytes_opt>> vals;
        for (auto val : generate_results(orderings)) {
            vals.emplace_back(std::vector<bytes_opt>{ int32_type->decompose(val) });
        }
        return vals;
    }

    /**
     * Generates the actual slice expression that can be embedded
     * into an SQL select query.
     * @param column_names - the mames of the table clustering columns
     * @return the SQL expression as a text.
     */
    auto generate_cql_slice_expresion(std::vector<std::string> column_names) {
        std::string expression;
        if (!_gt_range.empty()) {
            expression += "(";
            expression += column_names[0];
            for(std::size_t i=1; i < _gt_range.size(); i++) {
                expression += ", "+column_names[i];
            }
            expression += ") ";
            expression += _gt_inclusive ? ">= " : "> ";
            expression += "(";
            expression += std::to_string(_gt_range[0]);
            for(std::size_t i=1; i<_gt_range.size(); i++) {
                expression += ", ";
                expression += std::to_string(_gt_range[i]);
            }
            expression += ")";
        }
        if (!_gt_range.empty() && !_lt_range.empty()) {
            expression += " AND ";
        }
        if (!_lt_range.empty()) {
            expression += "(";
            expression += column_names[0];
            for(std::size_t i=1; i < _lt_range.size(); i++) {
                expression += ", ";
                expression += column_names[i];
            }
            expression += ") ";
            expression += _lt_inclusive ? "<= " : "< ";

            expression += "(";
            expression += std::to_string(_lt_range[0]);
            for(std::size_t i=1; i < _lt_range.size(); i++) {
                expression += ", ";
                expression += std::to_string(_lt_range[i]);
            }
            expression += ")";
        }
        return expression;
    }

    /**
     * Maps a tuple of integers to integer
     * @param tuple - the tuple to convert as a vector of integers.
     * @return the integer this tuple is mapped to.
     */
    static int tuple_to_bound_val(std::vector<int> tuple) {
        int ret = 0;
        int factor = std::pow(Base, Digits-1);
        for (int val : tuple) {
            ret += val * factor;
            factor /= Base;
        }
        return ret;
    }

    /**
     * Maps back from integer space to tuple space.
     * There can be more than one tuple maped to the same int.
     * There will never be more than one tuple of a certain size
     * that is maped to the same int.
     * For example: (1) and (1,0) will be maped to the same integer,
     * but no other tuple of size 1 or 2 will be maped to this int.
     * @param val - the value to map
     * @param num_componnents - the size of the produced tuple.
     * @return the tuple of the requested size.
     */
    static auto bound_val_to_tuple(int val, std::size_t num_componnents = Digits) {
        std::vector<int> tuple;
        int factor = std::pow(Base, Digits-1);
        while (tuple.size() < num_componnents) {
            tuple.emplace_back(val/factor);
            val %= factor;
            factor /= Base;
        }
        return tuple;
    }
private:
    /**
     * A helper function to generate the expected results of a select
     * statement with this slice. The select statement is assumed to
     * select only the none clustering column.
     * @return a vector of integers representing the expected results.
     */
    std::vector<int> generate_results(ordering_spec& orderings) {
        std::vector<int> vals;
        int start_val = 0;
        int end_val =  total_num_of_values -1;
        if (!_gt_range.empty()) {
            start_val = tuple_to_bound_val(_gt_range);
            if (!_gt_inclusive) {
                start_val += std::pow(Base,Digits - _gt_range.size());
            }
        }
        if (!_lt_range.empty()) {
            end_val = tuple_to_bound_val(_lt_range);
            if (!_lt_inclusive) {
                end_val--;
            } else {
                end_val += std::pow(Base, Digits - _lt_range.size()) - 1;
            }
        }
        for (int i=start_val; i<=end_val; i++) {
            vals.emplace_back(i);
        }
        auto comparator_lt = [&orderings] (int lhs, int rhs){
            auto lhs_t = bound_val_to_tuple(lhs);
            auto rhs_t = bound_val_to_tuple(rhs);
            for (int i=0; i < Digits; i++) {
                if (lhs_t[i] == rhs_t[i]) {
                    continue ;
                }
                bool lt = (lhs_t[i] < rhs_t[i]);
                // the reason this is correct is because at that point we know that:
                // lhs_t[i] is not less and not equal to  rhs_t[i])
                bool gt = !lt;
                bool reverse = orderings[i] == column_ordering_for_results::DESC;
                return (lt && !reverse) || (gt && reverse);
            }
            return false;
        };
        std::sort(vals.begin(), vals.end(), comparator_lt);
        return vals;
    }
};


SEASTAR_TEST_CASE(test_select_with_mixed_order_table) {
    using slice_test_type = slice_testcase<5,4>;
    return do_with_cql_env_thread([] (cql_test_env& e) {
        std::string select_query_template = "SELECT f FROM foo WHERE a=0 AND %s;";
        std::vector<std::string> column_names = { "b", "c", "d", "e" };
        e.execute_cql("CREATE TABLE foo (a int, b int, c int,d int,e int,f int, PRIMARY KEY (a, b, c, d, e)) WITH CLUSTERING ORDER BY (b DESC, c ASC, d DESC,e ASC);").get();
        e.require_table_exists("ks", "foo").get();

        // We convert the range 0-> max mapped integers to the mapped tuple,
        // this will create a table satisfying the slice_testcase assumption.
        for(int i=0; i < slice_test_type::total_num_of_values; i++) {
            auto tuple = slice_test_type::bound_val_to_tuple(i);
            e.execute_cql(format("INSERT INTO foo (a, b, c, d, e, f) VALUES (0, {}, {}, {}, {}, {});",
                    tuple[0],tuple[1],tuple[2],tuple[3],i)).get();
        }

        // a vector to hold all test cases.
        std::vector<slice_test_type> test_cases;

        //generates all inclusiveness permutations for the specified bounds
        auto generate_with_inclusiveness_permutations = [&test_cases] (std::vector<int> gt_range,std::vector<int> lt_range) {
            if(gt_range.empty() || lt_range.empty()) {
                test_cases.emplace_back(slice_test_type{gt_range, false, lt_range,false});
                test_cases.emplace_back(slice_test_type{gt_range, true, lt_range,true});
            } else {
                for(int i=0; i<=3; i++) {
                    test_cases.emplace_back(slice_test_type{gt_range, bool(i&1), lt_range, bool(i&2)});
                }
            }
        };

        slice_test_type::ordering_spec ordering = {
            slice_test_type::column_ordering_for_results::DESC,
            slice_test_type::column_ordering_for_results::ASC,
            slice_test_type::column_ordering_for_results::DESC,
            slice_test_type::column_ordering_for_results::ASC,
        };
        // no overlap in componnents equal num of componnents - (b,c,d,e) >/>= (0,1,2,3) and (b,c,d,e) </<= (1,2,3,4)
        generate_with_inclusiveness_permutations({0,1,2,3},{1,2,3,4});
        // overlap in  componnents equal num of componnents - (b,c,d,e) >/>= (0,1,2,3) and (b,c,d,e) </<= (0,2,2,2)
        generate_with_inclusiveness_permutations({0,1,2,3},{0,2,2,2});
        // overlap in  componnents equal num of componnents - (b,c,d,e) >/>= (0,1,2,3) and (b,c,d,e) </<= (0,1,2,2)
        generate_with_inclusiveness_permutations({0,1,2,3},{0,1,2,2});
        // no overlap less compnnents in </<= expression - (b,c,d,e) >/>= (0,1,2,3) and (b,c) </<= (1,2)
        generate_with_inclusiveness_permutations({0,1,2,3},{1,2});
        // overlap in compnnents for less componnents in </<= expression - (b,c,d,e) >/>= (0,1,2,3) and (b,c) </<= (0,2)
        generate_with_inclusiveness_permutations({0,1,2,3},{0,2});
        // lt side is a prefix of gt side </<= expression - (b,c,d,e) >/>= (0,1,2,3) and (b,c) </<= (0,1)
        generate_with_inclusiveness_permutations({0,1,2,3},{0,1});
        // gt side is a prefix of lt side </<= expression - (b,c,d,e) >/>= (0,1) and (b,c) </<= (0,1,2,3)
        generate_with_inclusiveness_permutations({0,1},{0,1,2,3});
        // no overlap less compnnents in >/>= expression - (b,c) >/>= (0,1) and (b,c,d,e) </<= (1,2,3,4)
        generate_with_inclusiveness_permutations({0,1},{1,2,3,4});
        // overlap in compnnents for less componnents in >/>= expression - (b,c) >/>= (0,1) and (b,c,d,e) </<= (0,2,3,4)
        generate_with_inclusiveness_permutations({0,1},{0,2,3,4});
        // one sided >/>= 1 expression - (b) >/>= (1)
        generate_with_inclusiveness_permutations({1},{});
        // one sided >/>= partial expression - (b,c) >/>= (0,1)
        generate_with_inclusiveness_permutations({0,1},{});
        // one sided >/>= full expression - (b,c,d,e) >/>= (0,1,2,3)
        generate_with_inclusiveness_permutations({0,1,2,3},{});
        // one sided </<= 1 expression - - (b) </<= (3)
        generate_with_inclusiveness_permutations({},{3});
        // one sided </<= partial expression - (b,c) </<= (3,4)
        generate_with_inclusiveness_permutations({},{3,4});
        // one sided </<= full expression - (b,c,d,e) </<= (2,3,4,4)
        generate_with_inclusiveness_permutations({},{2,3,4,4});
        // equality and empty - (b,c,d,e) >/>= (0,1,2,3) and (b,c,d,e) </<= (0,1,2,3)
        generate_with_inclusiveness_permutations({0,1,2,3},{0,1,2,3});

        for (auto&& test_case  : test_cases) {
            auto msg = e.execute_cql(sprint(select_query_template,test_case.generate_cql_slice_expresion(column_names))).get0();
            assert_that(msg).is_rows().with_rows(test_case.genrate_results_for_validation(ordering));
        }
    });
}

uint64_t
run_and_examine_cache_stat_change(cql_test_env& e, uint64_t cache_tracker::stats::*metric, std::function<void (cql_test_env& e)> func) {
    auto read_stat = [&] {
        auto local_read_metric = [metric] (database& db) { return db.row_cache_tracker().get_stats().*metric; };
        return e.db().map_reduce0(local_read_metric, uint64_t(0), std::plus<uint64_t>()).get0();
    };
    auto before = read_stat();
    func(e);
    auto after = read_stat();
    return after - before;
}

SEASTAR_TEST_CASE(test_cache_bypass) {
    return do_with_cql_env_thread([] (cql_test_env& e) {
        e.execute_cql("CREATE TABLE t (k int PRIMARY KEY)").get();
        auto with_cache = run_and_examine_cache_stat_change(e, &cache_tracker::stats::reads, [] (cql_test_env& e) {
            e.execute_cql("SELECT * FROM t").get();
        });
        BOOST_REQUIRE(with_cache >= smp::count);  // scan may make multiple passes per shard
        auto without_cache = run_and_examine_cache_stat_change(e, &cache_tracker::stats::reads, [] (cql_test_env& e) {
            e.execute_cql("SELECT * FROM t BYPASS CACHE").get();
        });
        BOOST_REQUIRE_EQUAL(without_cache, 0);
    });
}

SEASTAR_TEST_CASE(test_describe_varchar) {
   // Test that, like cassandra, a varchar column is represented as a text column.
   return do_with_cql_env_thread([] (cql_test_env& e) {
        e.execute_cql("create table tbl (id int PRIMARY KEY, t text, v varchar);").get();
        auto ks = utf8_type->decompose("ks");
        auto tbl = utf8_type->decompose("tbl");
        auto id = utf8_type->decompose("id");
        auto t = utf8_type->decompose("t");
        auto v = utf8_type->decompose("v");
        auto none = utf8_type->decompose("NONE");
        auto partition_key = utf8_type->decompose("partition_key");
        auto regular = utf8_type->decompose("regular");
        auto pos_0 = int32_type->decompose(0);
        auto pos_m1 = int32_type->decompose(-1);
        auto int_t = utf8_type->decompose("int");
        auto text_t = utf8_type->decompose("text");
        assert_that(e.execute_cql("select * from system_schema.columns where keyspace_name = 'ks';").get0())
            .is_rows()
            .with_rows({
                    {ks, tbl, id, none, id, partition_key, pos_0, int_t},
                    {ks, tbl, t, none, t, regular, pos_m1, text_t},
                    {ks, tbl, v, none, v, regular, pos_m1, text_t}
                });
   });
}

SEASTAR_TEST_CASE(test_group_by_syntax) {
    return do_with_cql_env_thread([] (cql_test_env& e) {
        cquery_nofail(e,
            "create table t1 (p1 int, p2 int, c1 int, c2 int, c3 int, npk int, primary key((p1, p2), c1, c2, c3))");
        cquery_nofail(e, "create table t2 (p1 int, p2 int, p3 int, npk int, primary key((p1, p2, p3)))");

        // Must parse correctly:
        cquery_nofail(e, "select count(c1) from t1 group by p1, p2");
        cquery_nofail(e, "select count(c1) from t1 group by p1, p2, c1");
        cquery_nofail(e, "select sum(c2) from t1 group by p1, p2");
        cquery_nofail(e, "select avg(npk) from t1 group by \"p1\", \"p2\"");
        cquery_nofail(e, "select sum(p2) from t1 group by p1, p2, c1, c2, c3");
        cquery_nofail(e, "select count(npk) from t1 where p1=1 and p2=1 group by c1, c2 order by c1 allow filtering");
        cquery_nofail(e, "select c2 from t1 where p2=2 group by p1, c1 allow filtering");
        cquery_nofail(e, "select npk from t1 where p2=2 group by p1, p2, c1 allow filtering");
        cquery_nofail(e, "select p1 from t2 group by p1, p2, p3");
        cquery_nofail(e, "select * from t2 where p1=1 group by p1, p2, p3 allow filtering");
        cquery_nofail(e, "select * from t2 where p1=1 group by p2, p3 allow filtering");
        cquery_nofail(e, "select * from t2 where p1=1 and p2=2 and p3=3 group by p1, p2, p3 allow filtering");
        cquery_nofail(e, "select * from t2 where p1=1 and p2=2 and p3=3 group by p3 allow filtering");
        cquery_nofail(e, "select * from t1 where p1>0 and p2=0 group by p1, c1 allow filtering");

        using ire = exceptions::invalid_request_exception;
        const auto unknown = exception_predicate::message_contains("unknown column");
        const auto non_primary = exception_predicate::message_contains("non-primary-key");
        const auto order = exception_predicate::message_contains("order");
        const auto partition = exception_predicate::message_contains("partition key");

        // Flag invalid columns in GROUP BY:
        BOOST_REQUIRE_EXCEPTION(e.execute_cql("select * from t1 group by xyz").get(), ire, unknown);
        BOOST_REQUIRE_EXCEPTION(e.execute_cql("select * from t1 group by p1, xyz").get(), ire, unknown);
        BOOST_REQUIRE_EXCEPTION(e.execute_cql("select * from t1 group by npk").get(), ire, non_primary);
        BOOST_REQUIRE_EXCEPTION(e.execute_cql("select * from t1 group by p1, npk").get(), ire, non_primary);
        // Even when GROUP BY lists all primary-key columns:
        BOOST_REQUIRE_EXCEPTION(e.execute_cql("select * from t1 group by p1, p2, c1, c2, c3, foo").get(), ire, unknown);
        BOOST_REQUIRE_EXCEPTION(
                e.execute_cql("select * from t1 group by p1, p2, c1, c2, c3, npk").get(), ire, non_primary);
        // Even when entire primary key is equality-restricted.
        BOOST_REQUIRE_EXCEPTION(
                e.execute_cql("select * from t2 where p1=1 and p2=2 and p3=3 group by npk allow filtering").get(),
                ire, non_primary);
        // Flag invalid column order:
        BOOST_REQUIRE_EXCEPTION(e.execute_cql("select * from t1 group by p2, p1").get(), ire, order);
        BOOST_REQUIRE_EXCEPTION(
                e.execute_cql("select * from t1 where p1=1 group by p2, c2 allow filtering").get(), ire, order);
        // Even with equality restrictions:
        BOOST_REQUIRE_EXCEPTION(
                e.execute_cql("select * from t2 where p1=1 group by p3 allow filtering").get(), ire, order);
        BOOST_REQUIRE_EXCEPTION(
                e.execute_cql("select * from t2 where p1=1 group by p2, p1 allow filtering").get(), ire, order);
        BOOST_REQUIRE_EXCEPTION(
                e.execute_cql("select * from t2 where p2=2 group by p1, p3, p2 allow filtering").get(), ire, order);
        BOOST_REQUIRE_EXCEPTION(
                e.execute_cql("select * from t2 where p1=1 and p2=2 and p3=3 group by p2, p1 allow filtering").get(),
                ire, order);
        // And with non-equality restrictions:
        BOOST_REQUIRE_EXCEPTION(
                e.execute_cql("select * from t1 where p1 > 0 group by p2 allow filtering").get(), ire, order);
        BOOST_REQUIRE_EXCEPTION(
                e.execute_cql("select * from t1 where (c1,c2) > (0,0) group by p1, p2, c3 allow filtering").get(),
                ire, order);
        BOOST_REQUIRE_EXCEPTION(
                e.execute_cql("select * from t1 where p1>0 and p2=0 group by c1 allow filtering").get(), ire, order);
        // Even when GROUP BY lists all primary-key columns:
        BOOST_REQUIRE_EXCEPTION(e.execute_cql("select * from t2 group by p1, p2, p2, p3").get(), ire, order);
        BOOST_REQUIRE_EXCEPTION(e.execute_cql("select * from t2 group by p1, p2, p3, p1").get(), ire, order);
        // GROUP BY must list the entire partition key:
        BOOST_REQUIRE_EXCEPTION(e.execute_cql("select * from t2 group by p1, p2").get(), ire, partition);
        BOOST_REQUIRE_EXCEPTION(e.execute_cql("select * from t2 group by p1").get(), ire, partition);
        BOOST_REQUIRE_EXCEPTION(e.execute_cql("select * from t1 group by p1").get(), ire, partition);

        return make_ready_future<>();
    });
}

SEASTAR_TEST_CASE(test_group_by_syntax_no_value_columns) {
    return do_with_cql_env_thread([] (cql_test_env& e) {
        cquery_nofail(e, "create table t (p1 int, p2 int, p3 int, primary key((p1, p2, p3)))");
        BOOST_REQUIRE_EXCEPTION(
                e.execute_cql("select * from t group by p1, p2, p3, p1").get(),
                exceptions::invalid_request_exception,
                exception_predicate::message_contains("order"));
    });
}

namespace {

/// Asserts that cquery_nofail(e, qstr) contains expected rows, in any order.
void require_rows(cql_test_env& e,
                  const char* qstr,
                  const std::vector<std::vector<bytes_opt>>& expected,
                  const source_location& loc = source_location::current()) {
    try {
        assert_that(cquery_nofail(e, qstr, nullptr, loc)).is_rows().with_rows_ignore_order(expected);
    }
    catch (const std::exception& e) {
        BOOST_FAIL(format("query '{}' failed: {}\n{}:{}: originally from here",
                          qstr, e.what(), loc.file_name(), loc.line()));
    }
}

/// Asserts that e.execute_prepared(id, values) contains expected rows, in any order.
void require_rows(cql_test_env& e,
                  cql3::prepared_cache_key_type id,
                  const std::vector<cql3::raw_value>& values,
                  const std::vector<std::vector<bytes_opt>>& expected,
                  const source_location& loc = source_location::current()) {
    try {
        assert_that(e.execute_prepared(id, values).get0()).is_rows().with_rows_ignore_order(expected);
    } catch (const std::exception& e) {
        BOOST_FAIL(format("execute_prepared failed: {}\n{}:{}: originally from here",
                          e.what(), loc.file_name(), loc.line()));
    }
}

auto I(int32_t x) { return int32_type->decompose(x); }

auto L(int64_t x) { return long_type->decompose(x); }

auto T(const char* t) { return utf8_type->decompose(t); }

} // anonymous namespace

SEASTAR_TEST_CASE(test_group_by_aggregate_single_key) {
    return do_with_cql_env_thread([] (cql_test_env& e) {
        cquery_nofail(e, "create table t (p int primary key, n int)");
        cquery_nofail(e, "insert into t (p, n) values (1, 10)");
        // Rows contain GROUP BY column values (later filtered in cql_server::connection).
        require_rows(e, "select sum(n) from t group by p", {{I(10), I(1)}});
        require_rows(e, "select avg(n) from t group by p", {{I(10), I(1)}});
        require_rows(e, "select count(n) from t group by p", {{L(1), I(1)}});
        cquery_nofail(e, "insert into t (p, n) values (2, 20)");
        require_rows(e, "select sum(n) from t group by p", {{I(10), I(1)}, {I(20), I(2)}});
        require_rows(e, "select avg(n) from t group by p", {{I(20), I(2)}, {I(10), I(1)}});
        require_rows(e, "select count(n) from t group by p", {{L(1), I(2)}, {L(1), I(1)}});
        return make_ready_future<>();
    });
}

SEASTAR_TEST_CASE(test_group_by_aggregate_partition_only) {
    return do_with_cql_env_thread([] (cql_test_env& e) {
        cquery_nofail(e, "create table t (p1 int, p2 int, p3 int, v int, primary key((p1, p2, p3)))");
        cquery_nofail(e, "insert into t (p1, p2, p3, v) values (1, 1, 1, 100)");
        // Rows contain GROUP BY column values (later filtered in cql_server::connection).
        require_rows(e, "select sum(v) from t group by p1, p2, p3", {{I(100), I(1), I(1), I(1)}});
        cquery_nofail(e, "insert into t (p1, p2, p3, v) values (1, 2, 1, 100)");
        require_rows(e, "select sum(v) from t group by p1, p2, p3",
                     {{I(100), I(1), I(1), I(1)}, {I(100), I(1), I(2), I(1)}});
        require_rows(e, "select sum(v) from t where p2=2 group by p1, p3 allow filtering",
                     {{I(100), I(2), I(1), I(1)}});
        cquery_nofail(e, "insert into t (p1, p2, p3, v) values (1, 2, 2, 100)");
        require_rows(e, "select sum(v) from t group by p1, p2, p3",
                     {{I(100), I(1), I(1), I(1)}, {I(100), I(1), I(2), I(1)}, {I(100), I(1), I(2), I(2)}});
        cquery_nofail(e, "delete from t where p1=1 and p2=1 and p3=1");
        require_rows(e, "select sum(v) from t group by p1, p2, p3",
                     {{I(100), I(1), I(2), I(1)}, {I(100), I(1), I(2), I(2)}});
        return make_ready_future<>();
    });
}

SEASTAR_TEST_CASE(test_group_by_aggregate_clustering) {
    return do_with_cql_env_thread([] (cql_test_env& e) {
        cquery_nofail(e, "create table t (p1 int, c1 int, c2 int, v int, primary key((p1), c1, c2))");
        cquery_nofail(e, "insert into t (p1, c1, c2, v) values (1, 1, 1, 100)");
        cquery_nofail(e, "insert into t (p1, c1, c2, v) values (1, 1, 2, 100)");
        cquery_nofail(e, "insert into t (p1, c1, c2, v) values (1, 1, 3, 100)");
        cquery_nofail(e, "insert into t (p1, c1, c2, v) values (2, 1, 1, 100)");
        cquery_nofail(e, "insert into t (p1, c1, c2, v) values (2, 2, 2, 100)");
        cquery_nofail(e, "delete from t where p1=1 and c1=1 and c2 =3");
        require_rows(e, "select sum(v) from t group by p1", {{I(200), I(1)}, {I(200), I(2)}});
        require_rows(e, "select sum(v) from t group by p1, c1",
                     {{I(200), I(1), I(1)}, {I(100), I(2), I(1)}, {I(100), I(2), I(2)}});
        require_rows(e, "select sum(v) from t where p1=1 and c1=1 group by c2 allow filtering",
                     {{I(100), I(1)}, {I(100), I(2)}});
        require_rows(e, "select sum(v) from t group by p1, c1, c2",
                     {{I(100), I(1), I(1), I(1)}, {I(100), I(1), I(1), I(2)},
                      {I(100), I(2), I(1), I(1)}, {I(100), I(2), I(2), I(2)}});
        return make_ready_future<>();
    });
}

SEASTAR_TEST_CASE(test_group_by_text_key) {
    return do_with_cql_env_thread([] (cql_test_env& e) {
        cquery_nofail(e, "create table t (p text, c text, v int, primary key(p, c))");
        cquery_nofail(e, "insert into t (p, c, v) values ('123456789012345678901234567890123', '1', 100)");
        cquery_nofail(e, "insert into t (p, c, v) values ('123456789012345678901234567890123', '2', 200)");
        cquery_nofail(e, "insert into t (p, c, v) values ('123456789012345678901234567890123', '3', 300)");
        cquery_nofail(e, "insert into t (p, c, v) values ('123456789012345678901234567890123abc', '1', 150)");
        cquery_nofail(e, "insert into t (p, c, v) values ('123456789012345678901234567890123abc', '2', 250)");
        cquery_nofail(e, "insert into t (p, c, v) values ('ab', 'cd', 310)");
        cquery_nofail(e, "insert into t (p, c, v) values ('abc', 'd', 420)");
        require_rows(e, "select sum(v) from t group by p",
                     {{I(600), T("123456789012345678901234567890123")},
                      {I(400), T("123456789012345678901234567890123abc")},
                      {I(310), T("ab")},
                      {I(420), T("abc")}});
        require_rows(e, "select sum(v) from t where p in ('ab','abc') group by p, c allow filtering",
                     {{I(310), T("ab"), T("cd")}, {I(420), T("abc"), T("d")}});
        require_rows(e, "select sum(v) from t where p='123456789012345678901234567890123' group by c",
                     {{I(100), T("1")}, {I(200), T("2")}, {I(300), T("3")}});
        cquery_nofail(e, "create table t2 (p text, c1 text, c2 text, v int, primary key(p, c1, c2))");
        cquery_nofail(e, "insert into t2 (p, c1, c2, v) values (' ', '', '', 10)");
        cquery_nofail(e, "insert into t2 (p, c1, c2, v) values (' ', '', 'b', 20)");
        cquery_nofail(e, "insert into t2 (p, c1, c2, v) values (' ', 'a', '', 30)");
        cquery_nofail(e, "insert into t2 (p, c1, c2, v) values (' ', 'a', 'b', 40)");
        require_rows(e, "select avg(v) from t2 group by p", {{I(25), T(" ")}});
        require_rows(e, "select avg(v) from t2 group by p, c1", {{I(15), T(" "), T("")}, {I(35), T(" "), T("a")}});
        require_rows(e, "select sum(v) from t2 where c1='' group by p, c2 allow filtering",
                     {{I(10), T(""), T(" "), T("")}, {I(20), T(""), T(" "), T("b")}});
        return make_ready_future<>();
    });
}

SEASTAR_TEST_CASE(test_group_by_non_aggregate) {
    return do_with_cql_env_thread([] (cql_test_env& e) {
        cquery_nofail(e, "create table t (p int, c int, n int, primary key(p, c))");
        cquery_nofail(e, "insert into t (p, c, n) values (1, 1, 11)");
        require_rows(e, "select n from t group by p", {{I(11), I(1)}});
        cquery_nofail(e, "insert into t (p, c, n) values (2, 1, 21)");
        require_rows(e, "select n from t group by p", {{I(11), I(1)}, {I(21), I(2)}});
        cquery_nofail(e, "delete from t where p=1");
        require_rows(e, "select n from t group by p", {{I(21), I(2)}});
        cquery_nofail(e, "insert into t (p, c, n) values (1, 1, 11)");
        cquery_nofail(e, "insert into t (p, c, n) values (1, 2, 12)");
        cquery_nofail(e, "insert into t (p, c, n) values (1, 3, 13)");
        require_rows(e, "select n from t group by p", {{I(11), I(1)}, {I(21), I(2)}});
        return make_ready_future<>();
    });
}

SEASTAR_TEST_CASE(test_group_by_null_clustering) {
    return do_with_cql_env_thread([] (cql_test_env& e) {
        cquery_nofail(e, "create table t (p int, c int, sv int static, primary key(p, c))");
        cquery_nofail(e, "insert into t (p, sv) values (1, 100)"); // c will be NULL.
        require_rows(e, "select sv from t where p=1 group by c", {{I(100), std::nullopt}});
        return make_ready_future<>();
    });
}

SEASTAR_TEST_CASE(test_aggregate_and_simple_selection_together) {
    return do_with_cql_env_thread([] (cql_test_env& e) {
        cquery_nofail(e, "create table t (p int, c int, v int, primary key(p, c))");
        cquery_nofail(e, "insert into t (p, c, v) values (1, 1, 11)");
        cquery_nofail(e, "insert into t (p, c, v) values (1, 2, 12)");
        cquery_nofail(e, "insert into t (p, c, v) values (1, 3, 13)");
        cquery_nofail(e, "insert into t (p, c, v) values (2, 2, 22)");
        require_rows(e, "select c, avg(c) from t", {{I(1), I(2)}});
        require_rows(e, "select p, sum(v) from t", {{I(1), I(58)}});
        require_rows(e, "select p, count(c) from t group by p", {{I(1), L(3)}, {I(2), L(1)}});
        return make_ready_future<>();
    });
}

SEASTAR_TEST_CASE(test_like_operator) {
    return do_with_cql_env_thread([] (cql_test_env& e) {
        cquery_nofail(e, "create table t (p int primary key, s text)");
        require_rows(e, "select s from t where s like 'abc' allow filtering", {});
        cquery_nofail(e, "insert into t (p, s) values (1, 'abc')");
        require_rows(e, "select s from t where s like 'abc' allow filtering", {{T("abc")}});
        require_rows(e, "select s from t where s like 'ab_' allow filtering", {{T("abc")}});
        cquery_nofail(e, "insert into t (p, s) values (2, 'abb')");
        require_rows(e, "select s from t where s like 'ab_' allow filtering", {{T("abc")}, {T("abb")}});
        require_rows(e, "select s from t where s like '%c' allow filtering", {{T("abc")}});
        require_rows(e, "select s from t where s like 'aaa' allow filtering", {});
    });
}

SEASTAR_TEST_CASE(test_like_operator_on_partition_key) {
    return do_with_cql_env_thread([] (cql_test_env& e) {
        // Fully constrained:
        cquery_nofail(e, "create table t (s text primary key)");
        cquery_nofail(e, "insert into t (s) values ('abc')");
        require_rows(e, "select s from t where s like 'a__' allow filtering", {{T("abc")}});
        cquery_nofail(e, "insert into t (s) values ('acc')");
        require_rows(e, "select s from t where s like 'a__' allow filtering", {{T("abc")}, {T("acc")}});

        // Partially constrained:
        cquery_nofail(e, "create table t2 (s1 text, s2 text, primary key((s1, s2)))");
        cquery_nofail(e, "insert into t2 (s1, s2) values ('abc', 'abc')");
        require_rows(e, "select s2 from t2 where s2 like 'a%' allow filtering", {{T("abc")}});
        cquery_nofail(e, "insert into t2 (s1, s2) values ('aba', 'aba')");
        require_rows(e, "select s2 from t2 where s2 like 'a%' allow filtering", {{T("abc")}, {T("aba")}});
    });
}

SEASTAR_TEST_CASE(test_like_operator_on_clustering_key) {
    return do_with_cql_env_thread([] (cql_test_env& e) {
        cquery_nofail(e, "create table t (p int, s text, primary key(p, s))");
        cquery_nofail(e, "insert into t (p, s) values (1, 'abc')");
        require_rows(e, "select s from t where s like '%c' allow filtering", {{T("abc")}});
        cquery_nofail(e, "insert into t (p, s) values (2, 'acc')");
        require_rows(e, "select s from t where s like '%c' allow filtering", {{T("abc")}, {T("acc")}});
        cquery_nofail(e, "insert into t (p, s) values (2, 'acd')");
        require_rows(e, "select s from t where p = 2 and s like '%c' allow filtering", {{T("acc")}});
    });
}

SEASTAR_TEST_CASE(test_like_operator_conjunction) {
    return do_with_cql_env_thread([] (cql_test_env& e) {
        cquery_nofail(e, "create table t (s1 text primary key, s2 text)");
        cquery_nofail(e, "insert into t (s1, s2) values ('abc', 'ABC')");
        cquery_nofail(e, "insert into t (s1, s2) values ('a', 'A')");
        require_rows(e, "select * from t where s1 like 'a%' and s2 like '__C' allow filtering",
                     {{T("abc"), T("ABC")}});
        BOOST_REQUIRE_EXCEPTION(
                e.execute_cql("select * from t where s1 like 'a%' and s1 = 'abc' allow filtering").get(),
                exceptions::invalid_request_exception,
                exception_predicate::message_contains("more than one relation"));
    });
}

SEASTAR_TEST_CASE(test_like_operator_static_column) {
    return do_with_cql_env_thread([] (cql_test_env& e) {
        cquery_nofail(e, "create table t (p int, c text, s text static, primary key(p, c))");
        require_rows(e, "select s from t where s like '%c' allow filtering", {});
        cquery_nofail(e, "insert into t (p, s) values (1, 'abc')");
        require_rows(e, "select s from t where s like '%c' allow filtering", {{T("abc")}});
        require_rows(e, "select * from t where c like '%' allow filtering", {});
    });
}

SEASTAR_TEST_CASE(test_like_operator_bind_marker) {
    return do_with_cql_env_thread([] (cql_test_env& e) {
        cquery_nofail(e, "create table t (s text primary key, )");
        cquery_nofail(e, "insert into t (s) values ('abc')");
        auto stmt = e.prepare("select s from t where s like ? allow filtering").get0();
        require_rows(e, stmt, {cql3::raw_value::make_value(T("_b_"))}, {{T("abc")}});
        require_rows(e, stmt, {cql3::raw_value::make_value(T("%g"))}, {});
        require_rows(e, stmt, {cql3::raw_value::make_value(T("%c"))}, {{T("abc")}});
    });
}

SEASTAR_TEST_CASE(test_like_operator_blank_pattern) {
    return do_with_cql_env_thread([] (cql_test_env& e) {
        cquery_nofail(e, "create table t (p int primary key, s text)");
        cquery_nofail(e, "insert into t (p, s) values (1, 'abc')");
        require_rows(e, "select s from t where s like '' allow filtering", {});
        cquery_nofail(e, "insert into t (p, s) values (2, '')");
        require_rows(e, "select s from t where s like '' allow filtering", {{T("")}});
    });
}

SEASTAR_TEST_CASE(test_like_operator_ascii) {
    return do_with_cql_env_thread([] (cql_test_env& e) {
        cquery_nofail(e, "create table t (s ascii primary key, )");
        cquery_nofail(e, "insert into t (s) values ('abc')");
        require_rows(e, "select s from t where s like '%c' allow filtering", {{T("abc")}});
    });
}

SEASTAR_TEST_CASE(test_like_operator_varchar) {
    return do_with_cql_env_thread([] (cql_test_env& e) {
        cquery_nofail(e, "create table t (s varchar primary key, )");
        cquery_nofail(e, "insert into t (s) values ('abc')");
        require_rows(e, "select s from t where s like '%c' allow filtering", {{T("abc")}});
    });
}

namespace {

/// Asserts that a column of type \p type cannot be LHS of the LIKE operator.
auto assert_like_doesnt_accept(const char* type) {
    return do_with_cql_env_thread([type] (cql_test_env& e) {
        cquery_nofail(e, format("create table t (k {}, p int primary key)", type).c_str());
        BOOST_REQUIRE_EXCEPTION(
                e.execute_cql("select * from t where k like 123 allow filtering").get(),
                exceptions::invalid_request_exception,
                exception_predicate::message_contains("only on string types"));
    });
}

} // anonymous namespace

SEASTAR_TEST_CASE(test_like_operator_fails_on_bigint)    { return assert_like_doesnt_accept("bigint");    }
SEASTAR_TEST_CASE(test_like_operator_fails_on_blob)      { return assert_like_doesnt_accept("blob");      }
SEASTAR_TEST_CASE(test_like_operator_fails_on_boolean)   { return assert_like_doesnt_accept("boolean");   }
SEASTAR_TEST_CASE(test_like_operator_fails_on_counter)   { return assert_like_doesnt_accept("counter");   }
SEASTAR_TEST_CASE(test_like_operator_fails_on_decimal)   { return assert_like_doesnt_accept("decimal");   }
SEASTAR_TEST_CASE(test_like_operator_fails_on_double)    { return assert_like_doesnt_accept("double");    }
SEASTAR_TEST_CASE(test_like_operator_fails_on_duration)  { return assert_like_doesnt_accept("duration");  }
SEASTAR_TEST_CASE(test_like_operator_fails_on_float)     { return assert_like_doesnt_accept("float");     }
SEASTAR_TEST_CASE(test_like_operator_fails_on_inet)      { return assert_like_doesnt_accept("inet");      }
SEASTAR_TEST_CASE(test_like_operator_fails_on_int)       { return assert_like_doesnt_accept("int");       }
SEASTAR_TEST_CASE(test_like_operator_fails_on_smallint)  { return assert_like_doesnt_accept("smallint");  }
SEASTAR_TEST_CASE(test_like_operator_fails_on_timestamp) { return assert_like_doesnt_accept("timestamp"); }
SEASTAR_TEST_CASE(test_like_operator_fails_on_tinyint)   { return assert_like_doesnt_accept("tinyint");   }
SEASTAR_TEST_CASE(test_like_operator_fails_on_uuid)      { return assert_like_doesnt_accept("uuid");      }
SEASTAR_TEST_CASE(test_like_operator_fails_on_varint)    { return assert_like_doesnt_accept("varint");    }
SEASTAR_TEST_CASE(test_like_operator_fails_on_timeuuid)  { return assert_like_doesnt_accept("timeuuid");  }
SEASTAR_TEST_CASE(test_like_operator_fails_on_date)      { return assert_like_doesnt_accept("date");      }
SEASTAR_TEST_CASE(test_like_operator_fails_on_time)      { return assert_like_doesnt_accept("time");      }

SEASTAR_TEST_CASE(test_like_operator_on_token) {
    return do_with_cql_env_thread([] (cql_test_env& e) {
        cquery_nofail(e, "create table t (s text primary key)");
        BOOST_REQUIRE_EXCEPTION(
                e.execute_cql("select * from t where token(s) like 'abc' allow filtering").get(),
                exceptions::invalid_request_exception,
                exception_predicate::message_contains("token function"));
    });
}

SEASTAR_TEST_CASE(test_alter_type_on_compact_storage_with_no_regular_columns_does_not_crash) {
    return do_with_cql_env_thread([] (cql_test_env& e) {
        cquery_nofail(e, "CREATE TYPE my_udf (first text);");
        cquery_nofail(e, "create table z (pk int, ck frozen<my_udf>, primary key(pk, ck)) with compact storage;");
        cquery_nofail(e, "alter type my_udf add test_int int;");
    });
}

SEASTAR_TEST_CASE(test_rf_expand) {
    constexpr static auto simple = "org.apache.cassandra.locator.SimpleStrategy";
    constexpr static auto network_topology = "org.apache.cassandra.locator.NetworkTopologyStrategy";

    return do_with_cql_env_thread([] (cql_test_env& e) {
        auto get_replication = [&] (const sstring& ks) {
            auto msg = e.execute_cql(
                format("SELECT JSON replication FROM system_schema.keyspaces WHERE keyspace_name = '{}'", ks)).get0();
            auto res = dynamic_pointer_cast<cql_transport::messages::result_message::rows>(msg);
            auto rows = res->rs().result_set().rows();
            BOOST_REQUIRE_EQUAL(rows.size(), 1);
            auto row0 = rows[0];
            BOOST_REQUIRE_EQUAL(row0.size(), 1);

            return json::to_json_value(sstring(to_sstring_view(*row0[0])))["replication"];
        };

        auto assert_replication_contains = [&] (const sstring& ks, const std::map<sstring, sstring>& kvs) {
            auto repl = get_replication(ks);
            for (const auto& [k, v] : kvs) {
                BOOST_REQUIRE_EQUAL(v, repl[k].asString());
            }
        };

        auto assert_replication_not_contains = [&] (const sstring& ks, const std::vector<sstring>& keys) {
            auto repl = get_replication(ks);
            return std::none_of(keys.begin(), keys.end(), [&] (const sstring& k) {
                return repl.isMember(std::string(k.begin(), k.end()));
            });
        };

        e.execute_cql("CREATE KEYSPACE rf_expand_1 WITH replication = {'class': 'NetworkTopologyStrategy', 'replication_factor': 3}").get();
        assert_replication_contains("rf_expand_1", {
            {"class", network_topology},
            {"datacenter1", "3"}
        });

        // The auto-expansion should not change existing replication factors.
        e.execute_cql("ALTER KEYSPACE rf_expand_1 WITH replication = {'class': 'NetworkTopologyStrategy', 'replication_factor': 2}").get();
        assert_replication_contains("rf_expand_1", {
            {"class", network_topology},
            {"datacenter1", "3"}
        });

        e.execute_cql("CREATE KEYSPACE rf_expand_2 WITH replication = {'class': 'SimpleStrategy', 'replication_factor': 3}").get();
        assert_replication_contains("rf_expand_2", {
            {"class", simple},
            {"replication_factor", "3"}
        });

        // Should auto-expand when switching from SimpleStrategy to NetworkTopologyStrategy without additional options.
        e.execute_cql("ALTER KEYSPACE rf_expand_2 WITH replication = {'class': 'NetworkTopologyStrategy'}").get();
        assert_replication_contains("rf_expand_2", {
            {"class", network_topology},
            {"datacenter1", "3"}
        });

        e.execute_cql("CREATE KEYSPACE rf_expand_3 WITH replication = {'class': 'SimpleStrategy', 'replication_factor': 3}").get();
        assert_replication_contains("rf_expand_3", {
            {"class", simple},
            {"replication_factor", "3"}
        });

        // Should not auto-expand when switching to NetworkTopologyStrategy with additional options.
        e.execute_cql("ALTER KEYSPACE rf_expand_3 WITH replication = {'class': 'NetworkTopologyStrategy', 'datacenter2': 2}").get();
        assert_replication_not_contains("rf_expand_3", {"datacenter1"});

        // Respect factors specified manually.
        e.execute_cql("CREATE KEYSPACE rf_expand_4 WITH replication = {'class': 'NetworkTopologyStrategy', 'replication_factor': 3, 'datacenter1': 2}").get();
        assert_replication_contains("rf_expand_4", {
            {"class", network_topology},
            {"datacenter1", "2"}
        });
    });
}

<<<<<<< HEAD
SEASTAR_TEST_CASE(test_int_sum_overflow) {
    return do_with_cql_env_thread([] (cql_test_env& e) {
        cquery_nofail(e, "create table cf (pk text, ck text, val int, primary key(pk, ck));");
        cquery_nofail(e, "insert into cf (pk, ck, val) values ('p1', 'c1', 2147483647);");
        cquery_nofail(e, "insert into cf (pk, ck, val) values ('p1', 'c2', 1);");
        auto sum_query = "select sum(val) from cf;";
        BOOST_REQUIRE_THROW(e.execute_cql(sum_query).get(), exceptions::overflow_error_exception);

        cquery_nofail(e, "insert into cf (pk, ck, val) values ('p2', 'c1', -1);");
        auto result = e.execute_cql(sum_query).get0();
        assert_that(result)
            .is_rows()
            .with_size(1)
            .with_row({int32_type->decompose(int32_t(2147483647))});

        cquery_nofail(e, "insert into cf (pk, ck, val) values ('p3', 'c1', 2147483647);");
        BOOST_REQUIRE_THROW(e.execute_cql(sum_query).get(), exceptions::overflow_error_exception);

        cquery_nofail(e, "insert into cf (pk, ck, val) values ('p3', 'c2', -2147483648);");
        result = e.execute_cql(sum_query).get0();
        assert_that(result)
            .is_rows()
            .with_size(1)
            .with_row({int32_type->decompose(int32_t(2147483646))});
    });
}

SEASTAR_TEST_CASE(test_bigint_sum_overflow) {
    return do_with_cql_env_thread([] (cql_test_env& e) {
        cquery_nofail(e, "create table cf (pk text, ck text, val bigint, primary key(pk, ck));");
        cquery_nofail(e, "insert into cf (pk, ck, val) values ('p1', 'c1', 9223372036854775807);");
        cquery_nofail(e, "insert into cf (pk, ck, val) values ('p1', 'c2', 1);");
        auto sum_query = "select sum(val) from cf;";
        BOOST_REQUIRE_THROW(e.execute_cql(sum_query).get(), exceptions::overflow_error_exception);

        cquery_nofail(e, "insert into cf (pk, ck, val) values ('p2', 'c1', -1);");
        auto result = e.execute_cql(sum_query).get0();
        assert_that(result)
            .is_rows()
            .with_size(1)
            .with_row({long_type->decompose(int64_t(9223372036854775807))});

        cquery_nofail(e, "insert into cf (pk, ck, val) values ('p3', 'c1', 9223372036854775807);");
        BOOST_REQUIRE_THROW(e.execute_cql(sum_query).get(), exceptions::overflow_error_exception);

        cquery_nofail(e, "insert into cf (pk, ck, val) values ('p3', 'c2', -9223372036854775808);");
        result = e.execute_cql(sum_query).get0();
        assert_that(result)
            .is_rows()
            .with_size(1)
            .with_row({long_type->decompose(int64_t(9223372036854775806))});
    });
}

SEASTAR_TEST_CASE(test_bigint_sum) {
    return do_with_cql_env_thread([] (cql_test_env& e) {
        cquery_nofail(e, "create table cf (pk text, val bigint, primary key(pk));");
        cquery_nofail(e, "insert into cf (pk, val) values ('x', 2147483647);");
        cquery_nofail(e, "insert into cf (pk, val) values ('y', 2147483647);");
        auto sum_query = "select sum(val) from cf;";
        assert_that(e.execute_cql(sum_query).get0())
            .is_rows()
            .with_size(1)
            .with_row({long_type->decompose(int64_t(4294967294))});

        cquery_nofail(e, "insert into cf (pk, val) values ('z', -4294967295);");
        assert_that(e.execute_cql(sum_query).get0())
            .is_rows()
            .with_size(1)
            .with_row({long_type->decompose(int64_t(-1))});
    });
}

SEASTAR_TEST_CASE(test_int_sum_with_cast) {
    return do_with_cql_env_thread([] (cql_test_env& e) {
        return do_with_cql_env_thread([] (cql_test_env& e) {
            cquery_nofail(e, "create table cf (pk text, val int, primary key(pk));");
            cquery_nofail(e, "insert into cf (pk, val) values ('a', 2147483647);");
            cquery_nofail(e, "insert into cf (pk, val) values ('b', 2147483647);");
            auto sum_as_bigint_query = "select sum(val as bigint) from cf;";
            assert_that(e.execute_cql(sum_as_bigint_query).get0())
                .is_rows()
                .with_size(1)
                .with_row({long_type->decompose(int64_t(4294967294))});

            cquery_nofail(e, "insert into cf (pk, val) values ('a', -2147483648);");
            cquery_nofail(e, "insert into cf (pk, val) values ('b', -2147483647);");
            assert_that(e.execute_cql(sum_as_bigint_query).get0())
                .is_rows()
                .with_size(1)
                .with_row({long_type->decompose(int64_t(-4294967296))});
        });
    });
}

SEASTAR_TEST_CASE(test_int_avg) {
    return do_with_cql_env_thread([] (cql_test_env& e) {
        cquery_nofail(e, "create table cf (pk text, val int, primary key(pk));");
        cquery_nofail(e, "insert into cf (pk, val) values ('a', 2147483647);");
        cquery_nofail(e, "insert into cf (pk, val) values ('b', 2147483647);");
        auto result = e.execute_cql("select avg(val) from cf;").get0();
        assert_that(result)
            .is_rows()
            .with_size(1)
            .with_row({int32_type->decompose(int32_t(2147483647))});
    });
}

SEASTAR_TEST_CASE(test_bigint_avg) {
    return do_with_cql_env_thread([] (cql_test_env& e) {
        cquery_nofail(e, "create table cf (pk text, val bigint, primary key(pk));");
        cquery_nofail(e, "insert into cf (pk, val) values ('x', 9223372036854775807);");
        cquery_nofail(e, "insert into cf (pk, val) values ('y', 9223372036854775807);");
        assert_that(e.execute_cql("select avg(val) from cf;").get0())
            .is_rows()
            .with_size(1)
            .with_row({long_type->decompose(int64_t(9223372036854775807))});
    });
}
/*!
 * \brief this helper function changes all white space into a single space for
 * a more robust testing.
 */
std::string normalize_white_space(const std::string& str) {
  return std::regex_replace(std::regex_replace(" " + str + " ", std::regex("\\s+"), " "), std::regex(", "), ",");
}

SEASTAR_TEST_CASE(test_describe_simple_schema) {
    return do_with_cql_env_thread([] (cql_test_env& e) {
        std::unordered_map<std::string, std::string> cql_create_tables {
            {"cf", "CREATE TABLE ks.cf (\n"
                "    pk blob,\n"
                "    \"COL2\" blob,\n"
                "    col1 blob,\n"
                "    PRIMARY KEY (pk)\n"
                ") WITH bloom_filter_fp_chance = 0.01\n"
                "    AND caching = {'keys': 'ALL','rows_per_partition': 'ALL'}\n"
                "    AND comment = ''\n"
                "    AND compaction = {'class': 'SizeTieredCompactionStrategy'}\n"
                "    AND compression = {'sstable_compression': 'org.apache.cassandra.io.compress.LZ4Compressor'}\n"
                "    AND crc_check_chance = 1\n"
                "    AND dclocal_read_repair_chance = 0.1\n"
                "    AND default_time_to_live = 0\n"
                "    AND gc_grace_seconds = 864000\n"
                "    AND max_index_interval = 2048\n"
                "    AND memtable_flush_period_in_ms = 0\n"
                "    AND min_index_interval = 128\n"
                "    AND read_repair_chance = 0\n"
                "    AND speculative_retry = '99.0PERCENTILE';\n"},
            {"cf1", "CREATE TABLE ks.cf1 (\n"
                "    pk blob,\n"
                "    ck blob,\n"
                "    col1 blob,\n"
                "    col2 blob,\n"
                "    PRIMARY KEY (pk, ck)\n"
                ") WITH CLUSTERING ORDER BY (ck ASC)\n"
                "    AND bloom_filter_fp_chance = 0.01\n"
                "    AND caching = {'keys': 'ALL','rows_per_partition': 'ALL'}\n"
                "    AND comment = ''\n"
                "    AND compaction = {'class': 'SizeTieredCompactionStrategy'}\n"
                "    AND compression = {'sstable_compression': 'org.apache.cassandra.io.compress.LZ4Compressor'}\n"
                "    AND crc_check_chance = 1\n"
                "    AND dclocal_read_repair_chance = 0.1\n"
                "    AND default_time_to_live = 0\n"
                "    AND gc_grace_seconds = 864000\n"
                "    AND max_index_interval = 2048\n"
                "    AND memtable_flush_period_in_ms = 0\n"
                "    AND min_index_interval = 128\n"
                "    AND read_repair_chance = 0\n"
                "    AND speculative_retry = '99.0PERCENTILE';\n"
            },
            {"CF2", "CREATE TABLE ks.\"CF2\" (\n"
                "    pk blob,\n"
                "    \"CK\" blob,\n"
                "    col1 blob,\n"
                "    col2 blob,\n"
                "    PRIMARY KEY (pk, \"CK\")\n"
                ") WITH CLUSTERING ORDER BY (\"CK\" DESC)\n"
                "    AND bloom_filter_fp_chance = 0.02\n"
                "    AND caching = {'keys': 'ALL','rows_per_partition': 'ALL'}\n"
                "    AND comment = ''\n"
                "    AND compaction = {'class': 'SizeTieredCompactionStrategy'}\n"
                "    AND compression = {'sstable_compression': 'org.apache.cassandra.io.compress.LZ4Compressor'}\n"
                "    AND crc_check_chance = 1\n"
                "    AND dclocal_read_repair_chance = 0.2\n"
                "    AND default_time_to_live = 0\n"
                "    AND gc_grace_seconds = 954000\n"
                "    AND max_index_interval = 3048\n"
                "    AND memtable_flush_period_in_ms = 10\n"
                "    AND min_index_interval = 128\n"
                "    AND read_repair_chance = 0\n"
                "    AND speculative_retry = '99.0PERCENTILE';\n"
            },
            {"Cf3", "CREATE TABLE ks.\"Cf3\" (\n"
                "    pk blob,\n"
                "    pk2 blob,\n"
                "    \"CK\" blob,\n"
                "    col1 blob,\n"
                "    col2 blob,\n"
                "    PRIMARY KEY ((pk, pk2), \"CK\")\n"
                ") WITH CLUSTERING ORDER BY (\"CK\" DESC)\n"
                "    AND bloom_filter_fp_chance = 0.02\n"
                "    AND caching = {'keys': 'ALL','rows_per_partition': 'ALL'}\n"
                "    AND comment = ''\n"
                "    AND compaction = {'class': 'SizeTieredCompactionStrategy'}\n"
                "    AND compression = {'sstable_compression': 'org.apache.cassandra.io.compress.LZ4Compressor'}\n"
                "    AND crc_check_chance = 1\n"
                "    AND dclocal_read_repair_chance = 0.2\n"
                "    AND default_time_to_live = 0\n"
                "    AND gc_grace_seconds = 954000\n"
                "    AND max_index_interval = 3048\n"
                "    AND memtable_flush_period_in_ms = 10\n"
                "    AND min_index_interval = 128\n"
                "    AND read_repair_chance = 0\n"
                "    AND speculative_retry = '99.0PERCENTILE';\n"
            },
            {"cf4", "CREATE TABLE ks.cf4 (\n"
                "    pk blob,\n"
                "    col1 blob,\n"
                "    col2 blob,\n"
                "    pn phone,\n"
                "    PRIMARY KEY (pk)\n"
                ") WITH "
                "     bloom_filter_fp_chance = 0.02\n"
                "    AND caching = {'keys': 'ALL','rows_per_partition': 'ALL'}\n"
                "    AND comment = ''\n"
                "    AND compaction = {'class': 'SizeTieredCompactionStrategy'}\n"
                "    AND compression = {'sstable_compression': 'org.apache.cassandra.io.compress.LZ4Compressor'}\n"
                "    AND crc_check_chance = 1\n"
                "    AND dclocal_read_repair_chance = 0.2\n"
                "    AND default_time_to_live = 0\n"
                "    AND gc_grace_seconds = 954000\n"
                "    AND max_index_interval = 3048\n"
                "    AND memtable_flush_period_in_ms = 10\n"
                "    AND min_index_interval = 128\n"
                "    AND read_repair_chance = 0\n"
                "    AND speculative_retry = '99.0PERCENTILE';\n"
            }

        };
        e.execute_cql("CREATE TYPE phone ("
            "country_code int,"
            "number text)"
        ).get();
        for (auto &&ct : cql_create_tables) {
            e.execute_cql(ct.second).get();
            auto schema = e.local_db().find_schema("ks", ct.first);
            std::ostringstream ss;

            schema->describe(ss);
            BOOST_CHECK_EQUAL(normalize_white_space(ss.str()), normalize_white_space(ct.second));
        }
    });
}

SEASTAR_TEST_CASE(test_describe_view_schema) {
    return do_with_cql_env_thread([] (cql_test_env& e) {
        std::string base_table = "CREATE TABLE \"KS\".\"cF\" (\n"
                "    pk blob,\n"
                "    pk1 blob,\n"
                "    ck blob,\n"
                "    ck1 blob,\n"
                "    \"COL1\" blob,\n"
                "    col2 blob,\n"
                "    PRIMARY KEY ((pk, pk1), ck, ck1)\n"
                ") WITH CLUSTERING ORDER BY (ck ASC, ck1 ASC)\n"
                "    AND bloom_filter_fp_chance = 0.01\n"
                "    AND caching = {'keys': 'ALL','rows_per_partition': 'ALL'}\n"
                "    AND comment = ''\n"
                "    AND compaction = {'class': 'SizeTieredCompactionStrategy'}\n"
                "    AND compression = {'sstable_compression': 'org.apache.cassandra.io.compress.LZ4Compressor'}\n"
                "    AND crc_check_chance = 1\n"
                "    AND dclocal_read_repair_chance = 0.1\n"
                "    AND default_time_to_live = 0\n"
                "    AND gc_grace_seconds = 864000\n"
                "    AND max_index_interval = 2048\n"
                "    AND memtable_flush_period_in_ms = 0\n"
                "    AND min_index_interval = 128\n"
                "    AND read_repair_chance = 0\n"
                "    AND speculative_retry = '99.0PERCENTILE';\n";

        std::unordered_map<std::string, std::string> cql_create_tables {
          {"cf_view", "CREATE MATERIALIZED VIEW \"KS\".cf_view AS\n"
              "    SELECT \"COL1\", pk, pk1, ck1, ck\n"
              "    FROM \"KS\".\"cF\"\n"
              "    WHERE pk IS NOT null AND \"COL1\" IS NOT null AND pk1 IS NOT null AND ck1 IS NOT null AND ck IS NOT null\n"
              "    PRIMARY KEY (\"COL1\", pk, pk1, ck1, ck)\n"
              "    WITH CLUSTERING ORDER BY (pk ASC, pk1 ASC, ck1 ASC, ck ASC)\n"
              "    AND bloom_filter_fp_chance = 0.01\n"
              "    AND caching = {'keys': 'ALL','rows_per_partition': 'ALL'}\n"
              "    AND comment = ''\n"
              "    AND compaction = {'class': 'SizeTieredCompactionStrategy'}\n"
              "    AND compression = {'sstable_compression': 'org.apache.cassandra.io.compress.LZ4Compressor'}\n"
              "    AND crc_check_chance = 1\n"
              "    AND dclocal_read_repair_chance = 0.1\n"
              "    AND default_time_to_live = 0\n"
              "    AND gc_grace_seconds = 864000\n"
              "    AND max_index_interval = 2048\n"
              "    AND memtable_flush_period_in_ms = 0\n"
              "    AND min_index_interval = 128\n"
              "    AND read_repair_chance = 0\n"
              "    AND speculative_retry = '99.0PERCENTILE';\n"},
          {"cf_index_index", "CREATE INDEX cf_index ON \"KS\".\"cF\"(col2);"},
          {"cf_index1_index", "CREATE INDEX cf_index1 ON \"KS\".\"cF\"(pk);"},
          {"cf_index2_index", "CREATE INDEX cf_index2 ON \"KS\".\"cF\"(pk1);"},
          {"cf_index3_index", "CREATE INDEX cf_index3 ON \"KS\".\"cF\"(ck1);"},
          {"cf_index4_index", "CREATE INDEX cf_index4 ON \"KS\".\"cF\"((pk, pk1),col2);"}
        };

        e.execute_cql("CREATE KEYSPACE \"KS\" WITH replication = {'class': 'SimpleStrategy', 'replication_factor': 3}").get();
        e.execute_cql(base_table).get();

        for (auto &&ct : cql_create_tables) {
            e.execute_cql(ct.second).get();
            auto schema = e.local_db().find_schema("KS", ct.first);
            std::ostringstream ss;

            schema->describe(ss);
            BOOST_CHECK_EQUAL(normalize_white_space(ss.str()), normalize_white_space(ct.second));

            auto base_schema = e.local_db().find_schema("KS", "cF");
            std::ostringstream base_ss;
            base_schema->describe(base_ss);
            BOOST_CHECK_EQUAL(normalize_white_space(base_ss.str()), normalize_white_space(base_table));
        }
=======
SEASTAR_TEST_CASE(test_view_with_two_regular_base_columns_in_key) {
    return do_with_cql_env_thread([] (auto& e) {
        cquery_nofail(e, "CREATE TABLE t (p int, c int, v1 int, v2 int, primary key(p,c))");
        auto schema = e.local_db().find_schema("ks", "t");

        // Create a CQL-illegal view with two regular base columns in the view key
        schema_builder view_builder("ks", "tv");
        view_builder.with_column(to_bytes("v1"), int32_type, column_kind::partition_key)
                .with_column(to_bytes("v2"), int32_type, column_kind::clustering_key)
                .with_column(to_bytes("p"), int32_type, column_kind::clustering_key)
                .with_column(to_bytes("c"), int32_type, column_kind::clustering_key)
                .with_view_info(*schema, false, "v1 IS NOT NULL AND v2 IS NOT NULL AND p IS NOT NULL AND c IS NOT NULL");

        schema_ptr view_schema = view_builder.build();
        service::get_local_migration_manager().announce_new_view(view_ptr(view_schema)).get();

        // Verify that deleting and restoring columns behaves as expected - i.e. the row is deleted and regenerated
        cquery_nofail(e, "INSERT INTO t (p, c, v1, v2) VALUES (1, 2, 3, 4)");
        auto msg = cquery_nofail(e, "SELECT * FROM tv");
        assert_that(msg).is_rows().with_rows({
            {{int32_type->decompose(3), int32_type->decompose(4), int32_type->decompose(1), int32_type->decompose(2)}},
        });

        cquery_nofail(e, "UPDATE t SET v2 = NULL WHERE p = 1 AND c = 2");
        msg = cquery_nofail(e, "SELECT * FROM tv");
        assert_that(msg).is_rows().with_size(0);

        cquery_nofail(e, "UPDATE t SET v2 = 7 WHERE p = 1 AND c = 2");
        msg = cquery_nofail(e, "SELECT * FROM tv");
        assert_that(msg).is_rows().with_rows({
            {{int32_type->decompose(3), int32_type->decompose(7), int32_type->decompose(1), int32_type->decompose(2)}},
        });

        cquery_nofail(e, "UPDATE t SET v1 = NULL WHERE p = 1 AND c = 2");
        msg = cquery_nofail(e, "SELECT * FROM tv");
        assert_that(msg).is_rows().with_size(0);


        cquery_nofail(e, "UPDATE t SET v1 = 9 WHERE p = 1 AND c = 2");
        msg = cquery_nofail(e, "SELECT * FROM tv");
        assert_that(msg).is_rows().with_rows({
            {{int32_type->decompose(9), int32_type->decompose(7), int32_type->decompose(1), int32_type->decompose(2)}},
        });

        cquery_nofail(e, "UPDATE t SET v1 = NULL, v2 = NULL WHERE p = 1 AND c = 2");
        msg = cquery_nofail(e, "SELECT * FROM tv");
        assert_that(msg).is_rows().with_size(0);

        cquery_nofail(e, "UPDATE t SET v1 = 11, v2 = 13 WHERE p = 1 AND c = 2");
        msg = cquery_nofail(e, "SELECT * FROM tv");
        assert_that(msg).is_rows().with_rows({
            {{int32_type->decompose(11), int32_type->decompose(13), int32_type->decompose(1), int32_type->decompose(2)}},
        });
>>>>>>> 04dc8fae
    });
}<|MERGE_RESOLUTION|>--- conflicted
+++ resolved
@@ -48,12 +48,9 @@
 #include "sstables/compaction_manager.hh"
 #include "test/lib/exception_utils.hh"
 #include "json.hh"
-<<<<<<< HEAD
 #include <regex>
-=======
 #include "schema_builder.hh"
 #include "service/migration_manager.hh"
->>>>>>> 04dc8fae
 
 using namespace std::literals::chrono_literals;
 
@@ -4322,7 +4319,6 @@
     });
 }
 
-<<<<<<< HEAD
 SEASTAR_TEST_CASE(test_int_sum_overflow) {
     return do_with_cql_env_thread([] (cql_test_env& e) {
         cquery_nofail(e, "create table cf (pk text, ck text, val int, primary key(pk, ck));");
@@ -4648,7 +4644,9 @@
             base_schema->describe(base_ss);
             BOOST_CHECK_EQUAL(normalize_white_space(base_ss.str()), normalize_white_space(base_table));
         }
-=======
+    });
+}
+
 SEASTAR_TEST_CASE(test_view_with_two_regular_base_columns_in_key) {
     return do_with_cql_env_thread([] (auto& e) {
         cquery_nofail(e, "CREATE TABLE t (p int, c int, v1 int, v2 int, primary key(p,c))");
@@ -4702,6 +4700,5 @@
         assert_that(msg).is_rows().with_rows({
             {{int32_type->decompose(11), int32_type->decompose(13), int32_type->decompose(1), int32_type->decompose(2)}},
         });
->>>>>>> 04dc8fae
     });
 }